import { HtmlPage } from "@/app/components/html_page";
import { JsonErrorMsg } from "@/app/utils/fetching";
import { createGlobMatchRegex } from "@/app/utils/glob_matcher";
import { createLink } from "@/app/utils/path_utils";
import { Alert, AnchorButton, Button, ButtonGroup, Collapse, Colors, Divider, HTMLSelect, Icon, InputGroup, MenuItem, NonIdealState, NumericInput } from "@blueprintjs/core";
import { usePathname, useRouter, useSearchParams } from "next/navigation";
import React, { Dispatch, ReactNode, SetStateAction, useEffect, useMemo, useState } from "react";
<<<<<<< HEAD
import { DeviceState, MASTER_PROJECT_NAME, ProjectDeviceDetails, ProjectDeviceDetailsNumericKeys, ProjectFFT, ProjectInfo, addFftsToProject, deviceHasSubdevice, fetchKeymap, fetchProjectDevices, fetchProjectInfo, isProjectInDevelopment, isUserAProjectApprover, isUserAProjectEditor, removeDevicesFromProject, whoAmI } from "../project_model";
=======
import { DeviceState, MASTER_PROJECT_NAME, ProjectDeviceDetails, ProjectDeviceDetailsNumericKeys, ProjectFFT, ProjectInfo, addFftsToProject, deviceHasSubdevice, fetchFcs, fetchKeymap, fetchProjectFfts, fetchProjectInfo, isProjectInDevelopment, isUserAProjectApprover, isUserAProjectEditor, removeDevicesFromProject, whoAmI } from "../project_model";
>>>>>>> 668328ff
import { ProjectExportDialog, ProjectImportDialog } from "../projects_overview_dialogs";
import { CopyDeviceValuesDialog, FFTCommentViewerDialog, FilterFFTDialog, ProjectEditConfirmDialog, ProjectHistoryDialog, SnapshotCreationDialog, SnapshotSelectionDialog } from "./project_dialogs";

import { LoadingSpinner } from "@/app/components/loading";
import { AddFftDialog } from "@/app/ffts/ffts_overview";
import { mapLen } from "@/app/utils/data_structure_utils";
import { numberOrDefault } from "@/app/utils/num_utils";
import { SortState, sortArrayStr, sortNumber, sortString } from "@/app/utils/sort_utils";
import { ItemPredicate, ItemRendererProps, MultiSelect } from "@blueprintjs/select";
import { FFTInfo } from "../project_model";
import { renderTableField } from "../project_utils";
import styles from './project_details.module.css';
import { StringSuggest } from "@/app/components/suggestion_field";
import { calculateValidFcs } from "@/app/utils/fc_utils";

type deviceDetailsColumn = (keyof Omit<ProjectDeviceDetails, "_id" | "comments" | "discussion">);

/**
 * Helper function for sorting device details based on the clicked table column header
 */
export function sortDeviceDataByColumn(data: ProjectDeviceDetails[], col: deviceDetailsColumn, desc: boolean) {
    if (data.length == 0) {
        return; // nothing to sort
    }

    switch (col) {
        case "fc":
            data.sort((a, b) => {
                let diff = sortString(a.fc, b.fc, desc);
                if (diff != 0) {
                    return diff;
                }
                return sortString(a.fg, b.fg, false); // asc 
            });
            break;
        case "fg":
            data.sort((a, b) => {
                let diff = sortString(a.fg, b.fg, desc);
                if (diff != 0) {
                    return diff;
                }
                return sortString(a.fc, b.fc, false); // asc
            });
            break;
        case "beamline":
            data.sort((a, b) => {
                let diff = sortArrayStr(a.beamline, b.beamline, desc);
                if (diff != 0) {
                    return diff;
                }
                return sortString(a.fc, b.fc, false); // ascending sort by fc (if beamlines are equal)
            })
            break;
        default:
            let isNumericField = ProjectDeviceDetailsNumericKeys.indexOf(col) >= 0;
            if (isNumericField) {
                data.sort((a, b) => {
                    let diff = sortNumber(a[col] as any, b[col] as any, desc);
                    if (diff != 0) {
                        return diff;
                    }
                    return sortString(a.fc, b.fc, false); // asc
                })
            } else {
                data.sort((a, b) => {
                    let diff = sortString(a[col] as any ?? '', b[col] as any ?? '', desc);
                    if (diff != 0) {
                        return diff
                    }
                    return sortString(a.fc, b.fc, false); // asc
                });
            }

            break;
    }
}


// a project specific page displays all properties of a specific project 
export const ProjectDetails: React.FC<{ projectId: string }> = ({ projectId }) => {
    // page and url info
    const router = useRouter();
    const pathName = usePathname();
    const queryParams = useSearchParams();

    // data and loading
    const [isLoading, setIsLoading] = useState(true);
    const [fftDataLoadingError, setFftDataLoadingError] = useState('');
    const [project, setProject] = useState<ProjectInfo>();
    const [fftData, setFftData] = useState<ProjectDeviceDetails[]>([]);
    const [fftDataDisplay, setFftDataDisplay] = useState<ProjectDeviceDetails[]>([]);
    const [currentlyLoggedInUser, setCurrentlyLoggedInUser] = useState<string>('');
    const [keymap, setKeymap] = useState<Record<string, string>>({});
    /* @FUTURE: these two fields may come from backend in the future */
    const [deviceLocations, setDeviceLocations] = useState(["", "EBD", "FEE", "H1.1", "H1.2", "H1.3", "H2", "XRT", "Alcove", "H4", "H4.5", "H5", "H6"]);
    const [beamlineLocations, setBeamlineLocations] = useState(["TMO", "RIX", "TXI-SXR", "TXI-HXR", "XPP", "DXS", "MFX", "CXI", "MEC"]);
    const [allFcs, setAllFcs] = useState<string[]>([]);

    // dialogs open state
    const [isAddNewFftDialogOpen, setIsAddNewFftDialogOpen] = useState(false);
    const [isFilterDialogOpen, setIsFilterDialogOpen] = useState(false);
    const [isCopyFFTDialogOpen, setIsCopyFFTDialogOpen] = useState(false);
    const [isDeleteDialogOpen, setIsDeleteDialogOpen] = useState(false);
    const [isProjectHistoryDialogOpen, setIsProjectHistoryDialogOpen] = useState(false);
    const [isTagSelectionDialogOpen, setIsTagSelectionDialogOpen] = useState(false);
    const [isTagCreationDialogOpen, setIsTagCreationDialogOpen] = useState(false);
    const [isImportDialogOpen, setIsImportDialogOpen] = useState(false);
    const [isExportDialogOpen, setIsExportDialogOpen] = useState(false);

    const [isFftCommentViewerOpen, setIsFftCommentViewerOpen] = useState(false);
    const [commentDevice, setCommentDevice] = useState<ProjectDeviceDetails>();

    const [selectedDevice, setSelectedDevice] = useState<ProjectDeviceDetails>();
    const [errorAlertMsg, setErrorAlertMsg] = useState<ReactNode>('');

    // filters to apply
    const [fcFilter, setFcFilter] = useState("");
    const [fgFilter, setFgFilter] = useState("");
    const [availableFftStates, setAvailableFftStates] = useState<DeviceState[]>(DeviceState.allStates);
    const [stateFilter, setStateFilter] = useState("");
    const [asOfTimestampFilter, setAsOfTimestampFilter] = useState("");

    // tag creation
    const [tagName, setTagName] = useState("");

    // state suitable for row updates
    const [editedDevice, setEditedDevice] = useState<ProjectDeviceDetails>();

    const [sortedByColumn, setSortedByColumn] = useState<SortState<deviceDetailsColumn>>(new SortState('fc', false));


    const changeSortOrder = (columnClicked: deviceDetailsColumn) => {
        let newSortOrder = sortedByColumn.changed(columnClicked);
        setSortedByColumn(newSortOrder);
    }

    const loadFFTData = (projectId: string, showAllEntries: boolean = true, sinceTime?: Date): Promise<void | ProjectDeviceDetails[]> => {
        setIsLoading(true);
        setFftDataLoadingError('');
        return fetchProjectDevices(projectId, showAllEntries, sinceTime)
            .then(devices => {
                setFftData(devices);
                return devices;
            }).catch((e: JsonErrorMsg) => {
                let msg = `Failed to load device data: ${e.error}`;
                setFftData([]);
                setFftDataLoadingError(msg);
                console.error(msg, e);
            }).finally(() => {
                setIsLoading(false);
            });
    }

    // load project data on load
    useEffect(() => {
        setIsLoading(true);
        {
            // set filters based on query params
            setFcFilter(queryParams.get("fc") ?? "");
            setFgFilter(queryParams.get("fg") ?? "");
            setStateFilter(queryParams.get("state") ?? "");
            setAsOfTimestampFilter(queryParams.get("asoftimestamp") ?? "");
        }

        const showAllEntries = true;
        const timestampFilter = queryParams.get("asoftimestamp") ?? '';
        const asOfTimestamp = timestampFilter ? new Date(timestampFilter) : undefined;

        const loadInitialData = async () => {
            const [data, fftData, keymapData, whoami, allFcs] = await Promise.all([
                fetchProjectInfo(projectId),
                fetchProjectDevices(projectId, showAllEntries, asOfTimestamp),
                fetchKeymap(),
                whoAmI(),
                fetchFcs(),
            ])
            return { data, fftData, keymapData, whoami, allFcs };
        }

        loadInitialData().then(d => {
            setProject(d.data);
            setFftData(d.fftData);
            setKeymap(d.keymapData);
            setCurrentlyLoggedInUser(d.whoami);
            setAllFcs(d.allFcs);
        }).catch((e: JsonErrorMsg) => {
            console.error("Failed to load required project data", e);
            setErrorAlertMsg("Failed to load project info: most actions will be disabled.\nError: " + e.error);
        }).finally(() => {
            setIsLoading(false);
        })
    }, [projectId, queryParams]);


    // apply table filters, when any filter or original data changes
    useEffect(() => {
        let fcGlobMatcher = createGlobMatchRegex(fcFilter)
        let fgGlobMatcher = createGlobMatchRegex(fgFilter);
        let filteredFftData = fftData.filter(d => {
            if (fcFilter) {
                return fcGlobMatcher.test(d.fc);
            }
            return true;
        }).filter(d => {
            if (fgFilter) {
                return fgGlobMatcher.test(d.fg);
            }
            return true;
        }).filter(d => {
            if (stateFilter) {
                return d.state === stateFilter;
            }
            return true;
        })

        sortDeviceDataByColumn(filteredFftData, sortedByColumn.column, sortedByColumn.sortDesc);
        setFftDataDisplay(filteredFftData);
    }, [fftData, fcFilter, fgFilter, stateFilter, sortedByColumn]);


    const displayFilterIconInColumn = (filterValue: string) => {
        if (!filterValue) {
            return null;
        }
        return <Icon icon="filter" color={Colors.RED2} className="ms-1" />
    }

    const displaySortOrderIconInColumn = (col: deviceDetailsColumn) => {
        if (col != sortedByColumn.column) {
            return null;
        }
        return <Icon icon={sortedByColumn.sortDesc ? "arrow-down" : "arrow-up"} className="ms-1" />
    }

    const updateQueryParams = (fcFilter: string, fgFilter: string, stateFilter: string, asOfTimestampFilter: string) => {
        const params = new URLSearchParams();
        if (fcFilter) {
            params.set("fc", fcFilter);
        }
        if (fgFilter) {
            params.set("fg", fgFilter);
        }
        if (stateFilter) {
            params.set("state", stateFilter);
        }
        if (asOfTimestampFilter) {
            params.set("asoftimestamp", asOfTimestampFilter)
        }
        router.replace(`${pathName}?${params.toString()}`)
    }

    const addNewFft = (newFft: FFTInfo) => {
        if (!project) {
            // this should never happen
            setErrorAlertMsg("Can't add a new fft to a project without knowing the project details; this is a programming bug");
            return;
        }

        // check if desired fft combination already exist within the project 
        // if it does, simply show an error message to the user
        for (let fft of fftData) {
            if (fft.fc === newFft.fc.name) {
                setErrorAlertMsg(<>FC <b>{fft.fc}</b> is already a part of the project: &quot;{project.name}&quot;.</>);
                return
            }
        }

        let fft: ProjectFFT = {
            _id: newFft._id,
            fc: newFft.fc.name,
            fg: newFft.fg.name,
        }

        return addFftsToProject(project._id, [fft])
            .then(data => {
                // TODO: when we try to add an fft that is already there, the backend doesn't complain
                // it just returns success: true, erromsg: no changes detected.
                // TODO: we only need the fft that was updated, not all ffts of the project
                setFftData(data)
                setIsAddNewFftDialogOpen(false);
            }).catch((e: JsonErrorMsg) => {
                let msg = "Failed to add an fft to a project: " + e.error;
                console.error(msg, e);
                setErrorAlertMsg(msg);
            });
    }

    const createCsvStringFromDevices = (devices: ProjectDeviceDetails[]): string => {
        // render field or empty if it's undefined
        const r = (field: any) => {
            if (field == undefined || field == null) {
                return '';
            }
            return field;
        }

        // create the csv document from filtered devices
        let data = `FC,Fungible,TC_part_no,Stand,Area,Beamline,State,LCLS_Z_loc,LCLS_X_loc,LCLS_Y_loc,LCLS_Z_roll,LCLS_X_pitch,LCLS_Y_yaw,Must_Ray_Trace,Comments\n`;
        for (let device of devices) {
            data += `${r(device.fc)},${r(device.fg)},${r(device.tc_part_no)},${r(device.stand)},${r(device.area)},"${r(device.beamline.join(", "))}",${r(device.state)},${r(device.nom_loc_z)},${r(device.nom_loc_x)},${r(device.nom_loc_y)},${r(device.nom_ang_z)},${r(device.nom_ang_x)},${r(device.nom_ang_y)},${r(device.ray_trace)},${r(device.comments)}\n`;
        }
        return data;
    }


    // -------------------- rendering part -------------------- 

    if (isLoading) {
        return (
            <HtmlPage>
                <LoadingSpinner className="mb-4 mt-4" title="Loading" description={"Loading project data..."} isLoading={isLoading} />
            </HtmlPage>
        )
    }

    if (fftDataLoadingError) {
        return (
            <HtmlPage>
                <NonIdealState className="mb-4 mt-4" icon="error" title="Error" description={fftDataLoadingError} />
            </HtmlPage>
        )
    }

    if (!project) {
        // This edge case should never happen: either all data was loaded or there was an error.
        // The only way this could happen, is if the backend returned an empty JSON dictionary
        return (<HtmlPage>
            <NonIdealState className="mb-4 mt-4" icon="error" title="Error" description={'Not everything was loaded correctly: this is a programming bug'} />
        </HtmlPage>
        )
    }

    const isProjectApproved = project && project.name == MASTER_PROJECT_NAME;
    const isProjectInDevelopment = project && project.name !== MASTER_PROJECT_NAME && project.status === "development";
    const isFilterApplied = fcFilter != "" || fgFilter != "" || stateFilter != "";
    const isRemoveFilterEnabled = isFilterApplied || asOfTimestampFilter;
    const isEditedTable = editedDevice != undefined;
    const disableActionButtons = !project || project.name === MASTER_PROJECT_NAME || project.status != "development" || !isUserAProjectEditor(project, currentlyLoggedInUser)

    return (
        <HtmlPage>
            {/* NOTE: horizontally scrollable table with sticky header only works if it's max height is capped: 
               we remove the size of the navbar that is always shown 
            */}
            <div className="table-responsive" style={{ maxHeight: 'calc(100vh - 55px)' }}>
                <table className={`table table-bordered table-sm table-sticky ${styles.detailsTable} ${isProjectInDevelopment ? "dev" : ""}`}>
                    <thead>
                        <tr>
                            <th colSpan={8}>
                                <ButtonGroup vertical={false} className={isEditedTable ? "table-disabled" : ''}>

                                    <h5 className="m-0 me-3" style={{ color: Colors.RED2 }}>{project?.name}</h5>

                                    <Button icon="import" title="Download a copy of this project"
                                        variant="minimal" size="small"
                                        onClick={(e) => { setIsExportDialogOpen(true) }}
                                    />

                                    <Button icon="bring-data" title="Download filtered data"
                                        variant="minimal" size="small"
                                        disabled={!isFilterApplied}
                                        onClick={e => {
                                            let data = createCsvStringFromDevices(fftDataDisplay)
                                            let blob = new Blob([data], { type: "text/plain" });
                                            let url = window.URL.createObjectURL(blob);
                                            let a = document.createElement('a');
                                            a.href = url;
                                            const now = new Date().toISOString();
                                            a.download = `${project.name}_${now}_filtered.csv`;
                                            a.click();
                                        }}
                                    />

                                    <Button icon="export" title="Upload data to this project"
                                        variant="minimal" size="small"
                                        disabled={disableActionButtons}
                                        onClick={(e) => { setIsImportDialogOpen(true) }}
                                    />

                                    <Divider />

                                    <Button icon="add" title="Add a new Device to Project" variant="minimal" size="small"
                                        disabled={disableActionButtons}
                                        onClick={e => setIsAddNewFftDialogOpen(true)}
                                    />

                                    <Divider />

                                    <Button icon="filter" title="Filter FFTs" variant="minimal" size="small" intent={isFilterApplied ? "warning" : "none"} onClick={(e) => setIsFilterDialogOpen(true)} />

                                    <Button icon="filter-remove" title="Clear filters to show all FFTs" variant="minimal" size="small" disabled={!isRemoveFilterEnabled}
                                        onClick={(e) => {
                                            setFcFilter('')
                                            setFgFilter('');
                                            setStateFilter('');
                                            let timestampFilter = asOfTimestampFilter;
                                            setAsOfTimestampFilter('');
                                            if (timestampFilter) {
                                                // timestamp filter was applied and now we have to load original data
                                                loadFFTData(project._id, true);
                                            }
                                            updateQueryParams('', '', '', '');
                                        }}
                                    />

                                    <Divider />

                                    {isProjectApproved ?
                                        <>
                                            <Button icon="tag-add" title="Create a snapshot" variant="minimal" size="small"
                                                onClick={(e) => { setIsTagCreationDialogOpen(true) }} />
                                            <Button icon="tags" title="Show created snapshots" variant="minimal" size="small"
                                                onClick={(e) => { setIsTagSelectionDialogOpen(true) }} />
                                            <Divider />
                                        </>
                                        : null
                                    }

                                    <Button icon="history" title="Show the history of changes" variant="minimal" size="small"
                                        intent={asOfTimestampFilter ? "danger" : "none"}
                                        onClick={(e) => setIsProjectHistoryDialogOpen(true)}
                                    />

                                    <AnchorButton icon="user" title="Submit this project for approval" variant="minimal" size="small"
                                        href={createLink(`/projects/${project._id}/submit-for-approval`)}
                                        disabled={disableActionButtons}
                                    />

                                    {isUserAProjectApprover(project, currentlyLoggedInUser) || (isUserAProjectEditor(project, currentlyLoggedInUser) && project.status == "submitted") ?
                                        <>
                                            <Divider />
                                            <AnchorButton icon="confirm" title="Approve submitted project" intent="danger" variant="minimal" size="small"
                                                href={createLink(`/projects/${project._id}/approval`)} />
                                        </>
                                        : null
                                    }

                                </ButtonGroup>
                            </th>

                            <th colSpan={3} className="text-center">Nominal Location (meters in LCLS coordinates)</th>
                            <th colSpan={3} className="text-center">Nominal Angle (radians)</th>
                            <th></th>
                            <th></th>
                        </tr>
                        <tr>
                            <th></th>
                            <th onClick={e => changeSortOrder('fc')}>FC {displayFilterIconInColumn(fcFilter)}{displaySortOrderIconInColumn('fc')}</th>
                            <th onClick={e => changeSortOrder('fg')}>Fungible {displayFilterIconInColumn(fgFilter)}{displaySortOrderIconInColumn('fg')}</th>
                            <th onClick={e => changeSortOrder('tc_part_no')}>TC Part No. {displaySortOrderIconInColumn('tc_part_no')}</th>
                            <th onClick={e => changeSortOrder('stand')}>Stand/Nearest Stand {displaySortOrderIconInColumn('stand')}</th>
                            <th onClick={e => changeSortOrder('area')}>Area {displaySortOrderIconInColumn('area')}</th>
                            <th onClick={e => changeSortOrder('beamline')}>Beamline {displaySortOrderIconInColumn('beamline')}</th>
                            <th onClick={e => changeSortOrder('state')}>State {displayFilterIconInColumn(stateFilter)} {displaySortOrderIconInColumn('state')}</th>

                            <th onClick={e => changeSortOrder('nom_loc_z')} className="text-center">Z {displaySortOrderIconInColumn('nom_loc_z')}</th>
                            <th onClick={e => changeSortOrder('nom_loc_x')} className="text-center">X {displaySortOrderIconInColumn('nom_loc_x')}</th>
                            <th onClick={e => changeSortOrder('nom_loc_y')} className="text-center">Y {displaySortOrderIconInColumn('nom_loc_y')}</th>

                            <th onClick={e => changeSortOrder('nom_ang_z')} className="text-center">Rz {displaySortOrderIconInColumn('nom_ang_z')}</th>
                            <th onClick={e => changeSortOrder('nom_ang_x')} className="text-center">Rx {displaySortOrderIconInColumn('nom_ang_x')}</th>
                            <th onClick={e => changeSortOrder('nom_ang_y')} className="text-center">Ry {displaySortOrderIconInColumn('nom_ang_y')}</th>
                            <th onClick={e => changeSortOrder('ray_trace')}>Must Ray Trace {displaySortOrderIconInColumn('ray_trace')}</th>

                            <th>Comments</th>
                        </tr>
                    </thead>
                    <tbody>
                        {fftDataDisplay.map(device => {
                            const isEditedDevice = editedDevice == device;
                            const disableRow = isEditedTable && !isEditedDevice;
                            if (!isEditedDevice) {
                                return <DeviceDataTableRow key={device._id}
                                    project={project} device={device} currentUser={currentlyLoggedInUser}
                                    disabled={disableRow}
                                    onEdit={(device) => setEditedDevice(device)}
                                    onCopyFft={(device) => {
                                        setSelectedDevice(device);
                                        setIsCopyFFTDialogOpen(true);
                                    }}
                                    onDeleteFft={(device) => {
                                        setSelectedDevice(device);
                                        setIsDeleteDialogOpen(true);
                                    }}
                                    onUserComment={(device) => {
                                        setCommentDevice(device);
                                        setIsFftCommentViewerOpen(true);
                                    }}
                                />
                            }

                            return <DeviceDataEditTableRow key={device._id} keymap={keymap} project={project} device={device}
                                availableFftStates={availableFftStates}
                                availableLocations={deviceLocations}
                                availableBeamlines={beamlineLocations}
                                availableFcs={allFcs}
                                usedFcs={fftData.map(fft => fft.fc)}
                                onEditDone={(updatedDeviceData, action) => {
                                    if (action == "cancel") {
                                        setEditedDevice(undefined);
                                        return;
                                    }

                                    // replace the change device with new/updated data
                                    // if the user replaced 'fc' or 'fg' of the device, the new device
                                    // will have a different id.
                                    const oldDevice = device;
                                    let updatedDevices = [...fftData];
                                    for (let i = 0; i < updatedDevices.length; i++) {
                                        const device = updatedDevices[i];
                                        if (device._id === oldDevice._id) {
                                            // found the device index that has to be replaced
                                            updatedDevices[i] = updatedDeviceData;
                                            break;
                                        }
                                    }

                                    setFftData(updatedDevices);
                                    setEditedDevice(undefined);
                                }}
                            />
                        })
                        }
                    </tbody>
                </table>
            </div>

            {!isLoading && !fftDataLoadingError && !isFilterApplied && fftDataDisplay.length == 0 ?
                <NonIdealState icon="search" title="No FCs Found" description={<>Project {project?.name} does not have any FCs</>} />
                : null}

            {!isLoading && isFilterApplied && fftDataDisplay.length == 0 ?
                <NonIdealState icon="filter" title="No FCs Found" description="Try changing your filters"></NonIdealState>
                : null
            }

            {project ?
                <AddFftDialog
                    dialogType="addToProject"
                    currentProject={project._id}
                    isOpen={isAddNewFftDialogOpen}
                    onClose={() => setIsAddNewFftDialogOpen(false)}
                    onSubmit={(newFft) => addNewFft(newFft)}
                    fcs={calculateValidFcs(allFcs, fftData.map(fft => fft.fc))}
                />
                : null
            }

            <FilterFFTDialog
                isOpen={isFilterDialogOpen}
                possibleStates={availableFftStates}
                onClose={() => setIsFilterDialogOpen(false)}
                onSubmit={(newFcFilter, newFgFilter, newStateFilter) => {
                    setFcFilter(newFcFilter);
                    setFgFilter(newFgFilter);
                    newStateFilter = newStateFilter.startsWith("---") ? "" : newStateFilter;
                    setStateFilter(newStateFilter);
                    updateQueryParams(newFcFilter, newFgFilter, newStateFilter, asOfTimestampFilter);
                    setIsFilterDialogOpen(false);
                }}
            />

            {project && selectedDevice && isCopyFFTDialogOpen ?
                <CopyDeviceValuesDialog
                    isOpen={isCopyFFTDialogOpen}
                    currentProject={project}
                    selectedDevice={selectedDevice}
                    onClose={() => setIsCopyFFTDialogOpen(false)}
                    onSubmit={(newDeviceDetails) => {
                        // find current fft and update device details
                        let updatedData = [];
                        for (let d of fftData) {
                            if (d._id != newDeviceDetails._id) {
                                updatedData.push(d);
                                continue;
                            }
                            updatedData.push(newDeviceDetails);
                        }
                        setFftData(updatedData);
                        setIsCopyFFTDialogOpen(false);
                    }}
                /> : null}

            {project ?
                <Alert className="alert-default"
                    intent="danger"
                    cancelButtonText="Cancel"
                    confirmButtonText="Delete"
                    isOpen={isDeleteDialogOpen}
                    onClose={e => {
                        setSelectedDevice(undefined);
                        setIsDeleteDialogOpen(false);
                    }}
                    onConfirm={(e) => {
                        const device = selectedDevice;
                        if (!device) {
                            return;
                        }

                        removeDevicesFromProject(project._id, [device._id])
                            .then(() => {
                                setSelectedDevice(undefined);
                                setIsDeleteDialogOpen(false);

                                // update data 
                                let updatedFftData = fftData.filter(d => d._id != device._id);
                                setFftData(updatedFftData);
                            }).catch((e: JsonErrorMsg) => {
                                let msg = `Failed to delete a device ${device.fc}-${device.fg}: ${e.error}`;
                                setErrorAlertMsg(msg);
                            });
                    }}
                >
                    <h5 className="alert-title"><Icon icon="trash" />Delete {selectedDevice?.fc ?? ''}?</h5>
                    <p>Do you really want to delete a device <b>{selectedDevice?.fc ?? ''}</b> from a project <b>{project.name}</b>?</p>
                    <p><i>This will permanently delete the entire history of device value changes, as well as all related discussion comments!</i></p>
                </Alert>
                : null
            }

            {project && commentDevice ?
                <FFTCommentViewerDialog
                    isOpen={isFftCommentViewerOpen}
                    project={project}
                    user={currentlyLoggedInUser}
                    device={commentDevice}
                    onClose={() => {
                        setCommentDevice(undefined);
                        setIsFftCommentViewerOpen(false);
                    }}
                    onCommentAdd={(updatedDevice) => {
                        // TODO: this is repeated multiple times, extract into method at some point
                        let updatedFftData = [];
                        for (let fft of fftData) {
                            if (fft._id != updatedDevice._id) {
                                updatedFftData.push(fft);
                                continue;
                            }
                            updatedFftData.push(updatedDevice);
                        }
                        setFftData(updatedFftData);
                        setCommentDevice(updatedDevice);
                    }
                    }
                />
                : null}

            {project ?
                <ProjectHistoryDialog
                    currentProject={project}
                    keymap={keymap}
                    isOpen={isProjectHistoryDialogOpen}
                    onClose={() => setIsProjectHistoryDialogOpen(false)}
                    displayProjectSince={(time) => {
                        loadFFTData(project._id, true, time);
                        setIsProjectHistoryDialogOpen(false);

                        let timestampFilter = time.toISOString();
                        updateQueryParams(fcFilter, fgFilter, stateFilter, timestampFilter);
                        setAsOfTimestampFilter(timestampFilter);
                    }}
                />
                : null}
            {project && isProjectApproved ?
                <SnapshotSelectionDialog
                    isOpen={isTagSelectionDialogOpen}
                    projectId={project._id}
                    onSubmit={(tagDate) => {
                        loadFFTData(project._id, true, tagDate);
                        updateQueryParams(fcFilter, fgFilter, stateFilter, tagDate.toISOString());
                        setAsOfTimestampFilter(tagDate.toISOString());
                        setIsTagSelectionDialogOpen(false);
                    }}
                    onClose={() => setIsTagSelectionDialogOpen(false)}
                />
                : null}
            {project && isProjectApproved ?
                <SnapshotCreationDialog
                    isOpen={isTagCreationDialogOpen}
                    projectId={project._id}
                    onSubmit={() => setIsTagCreationDialogOpen(false)}
                    onClose={() => setIsTagCreationDialogOpen(false)}
                />
                : null}
            {project ?
                <ProjectImportDialog
                    isOpen={isImportDialogOpen}
                    project={project}
                    onClose={(dataImported) => {
                        if (dataImported) {
                            // clear filters and reload devices so that the user can see the imported devices right away 
                            setFcFilter('')
                            setFgFilter('');
                            setStateFilter('');
                            setAsOfTimestampFilter('');
                            updateQueryParams('', '', '', '');
                            const showAllEntries = true;
                            loadFFTData(projectId, showAllEntries);
                        }
                        setIsImportDialogOpen(false);
                    }}
                />
                : null}
            {project ?
                <ProjectExportDialog
                    isOpen={isExportDialogOpen}
                    project={project}
                    onSubmit={() => setIsExportDialogOpen(false)}
                    onClose={() => setIsExportDialogOpen(false)}
                />
                : null
            }
            {/* Alert for displaying error messages that may happen in other dialogs */}
            <Alert
                className="alert-default"
                confirmButtonText="Ok"
                onConfirm={(e) => setErrorAlertMsg('')}
                intent="danger"
                isOpen={errorAlertMsg != ""}>
                <h5 className="alert-title"><Icon icon="error" />Error</h5>
                <p>{errorAlertMsg}</p>
            </Alert>
        </HtmlPage >
    )
}

export const formatDevicePositionNumber = (value?: number | string): string => {
    if (value === undefined) {
        return '';
    }
    if (typeof value === "string") {
        return value;
    }
    return value.toFixed(7);
}


const DeviceDataTableRow: React.FC<{ project: ProjectInfo, device: ProjectDeviceDetails, currentUser: string, disabled: boolean, onEdit: (device: ProjectDeviceDetails) => void, onCopyFft: (device: ProjectDeviceDetails) => void, onDeleteFft: (device: ProjectDeviceDetails) => void, onUserComment: (device: ProjectDeviceDetails) => void }> = ({ project, device, currentUser, disabled, onEdit, onCopyFft, onDeleteFft, onUserComment }) => {
    // we have to cache each table row, as once we have lots of rows in a table editing text fields within
    // becomes very slow due to constant rerendering of rows and their tooltips on every keystroke. 
    const [subdeviceRowOpen, setSubdeviceRowOpen] = useState(false);
    const row = useMemo(() => {
        /* TODO: 
        depending on the row position in the table, we will have to mark them as striped or not
        striped = i +1 % 2 == 0 
        */

        // turn this on, depending on the type of a device 
        const hasSubdevice = deviceHasSubdevice(device);
        const trClassName = `${styles.deviceRow}${disabled ? ' table-disabled' : ''}`

        return (
            <>
                <tr className={trClassName}>
                    <td>
                        {isProjectInDevelopment(project) && isUserAProjectEditor(project, currentUser) ?
                            <>
                                <Button icon="edit" variant="minimal" size="small" title="Edit this device"
                                    onClick={(e) => onEdit(device)}
                                />
                                <Button icon="refresh" variant="minimal" size="small" title={"Copy over the value from another project"}
                                    onClick={(e) => onCopyFft(device)}
                                />
                                <Button icon="trash" variant="minimal" size="small" title={"Delete this device"}
                                    onClick={(e) => onDeleteFft(device)}
                                />
                                <Button icon="chat" variant="minimal" size="small" title={"See user comments"}
                                    onClick={(e) => onUserComment(device)}
                                >({device.discussion.length})</Button>
                            </>
                            : null
                        }

                        {hasSubdevice && <Button icon={subdeviceRowOpen ? 'chevron-down' : 'chevron-right'}
                            variant="minimal" size="small"
                            onClick={e => setSubdeviceRowOpen(open => !open)} />
                        }
                    </td>

                    <td>{device.fc}</td>
                    <td>{device.fg}</td>
                    <td>{device.tc_part_no}</td>
                    <td>{device.stand}</td>
                    <td>{device.area}</td>
                    <td>{renderTableField(device.beamline)}</td>
                    <td>{device.state}</td>

                    <td className="text-number">{formatDevicePositionNumber(device.nom_loc_z)}</td>
                    <td className="text-number">{formatDevicePositionNumber(device.nom_loc_x)}</td>
                    <td className="text-number">{formatDevicePositionNumber(device.nom_loc_y)}</td>

                    <td className="text-number">{formatDevicePositionNumber(device.nom_ang_z)}</td>
                    <td className="text-number">{formatDevicePositionNumber(device.nom_ang_x)}</td>
                    <td className="text-number">{formatDevicePositionNumber(device.nom_ang_y)}</td>

                    <td>{device.ray_trace ?? null}</td>

                    <td>{device.comments}</td>
                </tr>

                {hasSubdevice && <tr className={styles.subdeviceRow}>
                    <td colSpan={999} style={{ 'padding': '0', 'paddingLeft': '2rem' }}>
                        <Collapse isOpen={subdeviceRowOpen}>
                            <p className="pt-2"><b>{device.fc}</b></p>
                            <table className="table table-hover table-sm table-bordered mb-4">
                                <thead style={{ "boxShadow": "1px 1px 0px #ccc" }}>
                                    <tr>
                                        <th></th>
                                        <th>FC</th>
                                        <th>FG</th>
                                        <th>State</th>
                                    </tr>
                                </thead>
                                <tbody>
                                    <tr>
                                        <th>MCD</th>
                                        <td>{device.fc}</td>
                                        <td>{device.fg}</td>
                                        <td>{device.state}</td>
                                    </tr>
                                    <tr>
                                        <th>Location</th>
                                        <td>{device.nom_loc_x}</td>
                                        <td>{device.nom_loc_y}</td>
                                        <td>{device.nom_loc_z}</td>
                                    </tr>
                                </tbody>
                            </table>
                        </Collapse>
                    </td>
                </tr>
                }
            </>
        )
    }, [project, device, currentUser, disabled, onCopyFft, onDeleteFft, onEdit, onUserComment, subdeviceRowOpen])

    return row;
}



const DeviceDataEditTableRow: React.FC<{
    project: ProjectInfo,
    keymap: Record<string, string>,
    device: ProjectDeviceDetails,
    availableFftStates: DeviceState[],
    availableLocations: string[],
    availableBeamlines: string[],
    availableFcs:       string[],
    usedFcs:            string[],
    onEditDone: (newDevice: ProjectDeviceDetails, action: "ok" | "cancel") => void,
}> = ({ project, keymap, device, availableFftStates, availableLocations, availableBeamlines, availableFcs, usedFcs, onEditDone }) => {
    const [editError, setEditError] = useState('');
    const [isSubmitting, setSubmitting] = useState(false);
    const [confirmDialogOpen, setConfirmDialogOpen] = useState(false);
    const [valueChanges, setValueChanges] = useState<Record<string, any>>({});

    interface EditField {
        key: (keyof ProjectDeviceDetails);
        type: "string" | "number" | "select" | "multi-select" | "suggest"
        value: [string | string[] | undefined, Dispatch<SetStateAction<string | undefined>> | Dispatch<SetStateAction<string[] | undefined>>];
        valueOptions?: string[]; // only used when type == "select" or "suggest"
        err: [boolean, Dispatch<SetStateAction<boolean>>];
        min?: number;
        max?: number;
        allowNumbersOnly?: boolean;
    }

    let fftStates = useMemo(() => {
        return availableFftStates.map(s => s.name);
    }, [availableFftStates])

    let fcList = useMemo(() => {
        return calculateValidFcs(availableFcs, usedFcs, device.fc)
    }, [availableFcs, usedFcs, device.fc])

    const editableDeviceFields: EditField[] = [
        { key: 'fc', type: "suggest", valueOptions: fcList, value: useState<string>(), err: useState(false) },
        { key: 'fg', type: "string", value: useState<string>(), err: useState(false) },
        { key: 'tc_part_no', type: "string", value: useState<string>(), err: useState(false) },
        { key: 'stand', type: "string", value: useState<string>(), err: useState(false) },
        { key: 'area', type: "select", valueOptions: availableLocations, value: useState<string>(), err: useState(false) },
        { key: 'beamline', type: "multi-select", valueOptions: availableBeamlines, value: useState<string[]>(), err: useState(false) },
        { key: 'state', type: "select", valueOptions: fftStates, value: useState<string>(), err: useState(false) },

        { key: 'nom_loc_z', type: "number", value: useState<string>(), err: useState(false) },
        { key: 'nom_loc_x', type: "number", value: useState<string>(), err: useState(false) },
        { key: 'nom_loc_y', type: "number", value: useState<string>(), err: useState(false) },

        { key: 'nom_ang_z', type: "number", value: useState<string>(), err: useState(false) },
        { key: 'nom_ang_x', type: "number", value: useState<string>(), err: useState(false) },
        { key: 'nom_ang_y', type: "number", value: useState<string>(), err: useState(false) },

        { key: 'ray_trace', type: "number", value: useState<string>(), err: useState(false), max: 1, min: 0, allowNumbersOnly: true },

        { key: 'comments', type: "string", value: useState<string>(), err: useState(false) },
    ]

    useEffect(() => {
        for (let field of editableDeviceFields) {
            if (field.key == '_id') { // fft field is not editable
                continue;
            }
            field.value[1](device[field.key] as any);
        }
        // can't add editableDeviceFields as a dependency due to its use of useState()
    }, [device])    // eslint-disable-line react-hooks/exhaustive-deps 

    let errStates = editableDeviceFields.map(f => f.err[0]);
    const allFieldsAreValid = useMemo(() => {
        for (let f of editableDeviceFields) {
            if (f.err[0] === true) {
                return false;
            }
        }

        // all fields are valid, we can submit this change
        return true;
        // can't add editableDeviceFields as a dependency due to its use of useState()
    }, [...errStates])  // eslint-disable-line react-hooks/exhaustive-deps 


    const createDeviceWithChanges = (device: ProjectDeviceDetails, fields: EditField[]): ProjectDeviceDetails => {
        let copyDevice = structuredClone(device);
        for (let editField of fields) {
            let field = editField.key;
            let device = copyDevice as any;
            if (editField.type == "number") {
                device[field] = numberOrDefault(editField.value[0] as string, undefined);
            } else {
                device[field] = editField.value[0] || '';
            }
        }
        return copyDevice;
    }

    const getValueChanges = (device: Readonly<ProjectDeviceDetails>): Record<string, any> => {
        let deviceWithChanges = createDeviceWithChanges(device, editableDeviceFields);

        // find changes that have to be synced with backend
        // later on, we may have to add a user comment to each of those changes
        let fieldNames = Object.keys(deviceWithChanges) as (keyof ProjectDeviceDetails)[];
        fieldNames = fieldNames.filter(field => field != "_id" && field != "discussion");
        let changes: Record<string, any> = {};
        for (let field of fieldNames) {
            let value = deviceWithChanges[field];
            if (typeof value === "string") {
                value = value.trim();
            }

            const currentValue = device[field]
            if (value !== currentValue) { // this field has changed
                if (currentValue === undefined && value === '') {
                    // this field has not changed (the current device value is not set and 'new' value is not set [empty])
                    continue;
                }

                // field has changed
                if (field === "state") {
                    // we have to transform the state from what's displayed into an enum that
                    // a backend understands, hence this transformation
                    changes[field] = DeviceState.fromString(deviceWithChanges[field]).backendEnumName;
                    continue;
                }
                changes[field] = value;
            }
        }
        return { deviceWithChanges, changes };
    }

    const submitChanges = () => {
        const { changes, deviceWithChanges } = getValueChanges(device);
        if (mapLen(changes) === 0) { // nothing to sync
            onEditDone(deviceWithChanges, 'cancel');
            return;
        }

        if (!project) {
            // this should never happen
            let msg = "Project that we want to sync our changes to does not exist: this is a programming bug that should never happen";
            console.error(msg);
            setEditError(msg)
            return;
        }

        // ensure that fcs are unique within a project
        if (usedFcs.includes(changes.fc)) {
            setEditError(`${changes.fc} is already a part of the project: \"${project.name}\"`);
            return;
        }

        setValueChanges(changes);
        setConfirmDialogOpen(true);
    }

    return (
        <tr>
            <td>
                <Button icon="tick" variant="minimal" size="small" loading={isSubmitting}
                    title="Submit your edits"
                    disabled={!allFieldsAreValid}
                    onClick={(e) => submitChanges()}
                />

                <Button icon="cross" variant="minimal" size="small" title="Discard your edits"
                    onClick={(e) => onEditDone(createDeviceWithChanges(device, editableDeviceFields), "cancel")}
                />
            </td>

            {editableDeviceFields.map((field) => {
                // the reason why we use components instead of rendering edit fields directly is due to performance
                // Rerendering the entire row and all its fields on every keystroke is noticably slow, therefore
                // we cache edit fields via components.
                let inputField: ReactNode;
                if (field.type == "string") {
                    inputField = <StringEditField value={field.value[0] as string ?? ''} setter={field.value[1]} err={field.err[0]} errSetter={field.err[1]} />
                } else if (field.type == "number") {
                    inputField = <NumericEditField value={field.value[0] as string} setter={field.value[1]} min={field.min} max={field.max} err={field.err[0]} errSetter={field.err[1]} allowNumbersOnly={field.allowNumbersOnly} />
                } else if (field.type == "select") {
                    inputField = <SelectEditField value={field.value[0] as string ?? ''} setter={field.value[1]} options={field.valueOptions || []} err={field.err[0]} errSetter={field.err[1]} />
                } else if (field.type == "multi-select") {
                    inputField = <MultiSelectEditField selectedValues={field.value[0] ? field.value[0] as string[] : []} setter={field.value[1]} options={field.valueOptions || []} err={field.err[0]} errSetter={field.err[1]} />
                } else if (field.type == "suggest") {
                    inputField = <SuggestEditField value={field.value[0] as string ?? ''} setter={field.value[1]} options={field.valueOptions || []} err={field.err[0]} errSetter={field.err[1]} />
                }else {
                    throw new Error("Unhandled field type: ", field.type)
                }
                return <td key={field.key}>{inputField}</td>
            })
            }


            {confirmDialogOpen ?
                <ProjectEditConfirmDialog
                    isOpen={confirmDialogOpen}
                    valueChanges={valueChanges}
                    keymap={keymap}
                    project={project}
                    device={device}
                    onClose={() => {
                        // we just close the dialog, the user has to click the 'x' icon in the edit row
                        // to cancel the editing process
                        setConfirmDialogOpen(false);
                    }}
                    onSubmit={(updatedDevice) => {
                        // the user confirmed the changes, and the device data was submitted 
                        // close the dialog and stop editing this row.
                        setConfirmDialogOpen(false);
                        onEditDone(updatedDevice, 'ok');
                    }}
                />
                : null
            }

            {editError ?
                <Alert
                    className="alert-default"
                    confirmButtonText="Ok"
                    onConfirm={(e) => setEditError('')}
                    intent="danger"
                    isOpen={editError != ""}>
                    <h5 className="alert-title"><Icon icon="error" />Error</h5>
                    <p>{editError}</p>
                </Alert>
                : null
            }
        </tr>
    )
}


const StringEditField: React.FC<{ value: string, setter: any, err: boolean, errSetter: any }> = ({ value, setter, err, errSetter }) => {
    return useMemo(() => {
        return <InputGroup value={value} onValueChange={(val) => setter(val)} style={{ width: 'auto', minWidth: "5ch" }} fill={true} />
    }, [value, setter])
}

const SelectEditField: React.FC<{ value: string, setter: any, options: string[], err: boolean, errSetter: any }> = ({ value, setter, options, err, errSetter }) => {
    return useMemo(() => {
        return <HTMLSelect value={value} options={options} onChange={(e) => setter(e.target.value)} style={{ width: "auto" }} iconName="caret-down" fill={true} />
    }, [value, options, setter])
}

const SuggestEditField: React.FC<{ value: string, setter: any, options: string[], err: boolean, errSetter: any }> = ({ value, setter, options, err, errSetter }) => {
    return useMemo(() => {
        return <StringSuggest value={value} setValue={setter} items={options} inputProps={{style: { width: 'auto', minWidth: "5ch" }}} fill={true} />
    }, [value, options, setter])
}

const MultiSelectEditField: React.FC<{ selectedValues: string[], setter: any, options: string[], err: boolean, errSetter: any }> = ({ selectedValues, setter, options, err, errSetter }) => {
    const filterSelect: ItemPredicate<string> = (query, val, _index, exactMatch) => {
        const normalizedValue = val.toLowerCase();
        const normalizedQuery = query.toLowerCase();
        if (exactMatch) {
            return normalizedValue === normalizedQuery;
        }

        return normalizedValue.indexOf(query) >= 0;
    }

    const removeTagValue = (tag: React.ReactNode, index: number) => {
        let values = [...selectedValues];
        values.splice(index, 1)
        setter(values);
    }

    return (<MultiSelect
        items={options}
        selectedItems={selectedValues}
        tagInputProps={{ onRemove: removeTagValue }}
        tagRenderer={(item) => <>{item}</>}
        itemRenderer={(item: string, itemProps: ItemRendererProps) => {
            if (!itemProps.modifiers.matchesPredicate) {
                return null;
            }
            return <MenuItem key={itemProps.index} roleStructure="listoption"
                active={itemProps.modifiers.active}
                selected={selectedValues !== undefined ? selectedValues.indexOf(item) >= 0 : false} text={item}
                onFocus={itemProps.handleFocus}
                onClick={itemProps.handleClick}
            />
        }}
        itemPredicate={filterSelect}
        onClear={() => setter([])}
        onItemSelect={(item: string, event?: React.SyntheticEvent<HTMLElement>) => {
            let elementShouldBeAdded = selectedValues.indexOf(item) < 0;
            if (elementShouldBeAdded) {
                let newValues = [...selectedValues, item];
                newValues.sort((a, b) => sortString(a, b, false));
                setter(newValues);
            } else {
                // remove an already added element
                let newValues = selectedValues.filter(sv => sv !== item);
                setter(newValues);
            }
        }}
        noResults={<MenuItem disabled={true} text="No Results" roleStructure="listoption" />}
        popoverProps={{ minimal: true }}
        resetOnSelect={true}
    />
    )
}

// performance optimization to avoid re-rendering every field in a row every time the user types one character in one of them.
const NumericEditField: React.FC<{ value: string | number | undefined, setter: any, err: boolean, errSetter: any, min?: number, max?: number, allowNumbersOnly?: boolean }> = ({ value, setter, err, errSetter, min, max, allowNumbersOnly: allowNumericCharsOnly }) => {
    const isNumeric = (v: string) => {
        return /^\d+$/.test(v);
    }
    const field = useMemo(() => {
        return (<NumericInput
            buttonPosition="none"
            allowNumericCharactersOnly={false}
            intent={err ? "danger" : "none"}
            style={{ width: "auto", maxWidth: "15ch", textAlign: "right" }}
            value={value}
            stepSize={1}
            minorStepSize={0.0000000001} /* this is necessary to avoid warnings: numeric input rounds number based on this precision */
            majorStepSize={1}
            max={undefined}
            min={undefined}
            fill={true}
            onValueChange={(num, v) => {
                setter(v);
                if (isNaN(num)) {
                    errSetter(true);
                    return;
                }

                // we have a valid number
                errSetter(false);

                // check special behavior
                if (allowNumericCharsOnly && v != "") {
                    let numeric = isNumeric(v);
                    errSetter(!numeric);
                }

                // check ranges if any 
                if (min != undefined) {
                    if (num < min) {
                        errSetter(true);
                    }
                }
                if (max != undefined) {
                    if (num > max) {
                        errSetter(true);
                    }
                }
            }
            }
        />
        )
    }, [value, err, allowNumericCharsOnly, errSetter, max, min, setter])
    return field;
}<|MERGE_RESOLUTION|>--- conflicted
+++ resolved
@@ -1,29 +1,22 @@
 import { HtmlPage } from "@/app/components/html_page";
-import { JsonErrorMsg } from "@/app/utils/fetching";
-import { createGlobMatchRegex } from "@/app/utils/glob_matcher";
-import { createLink } from "@/app/utils/path_utils";
-import { Alert, AnchorButton, Button, ButtonGroup, Collapse, Colors, Divider, HTMLSelect, Icon, InputGroup, MenuItem, NonIdealState, NumericInput } from "@blueprintjs/core";
-import { usePathname, useRouter, useSearchParams } from "next/navigation";
-import React, { Dispatch, ReactNode, SetStateAction, useEffect, useMemo, useState } from "react";
-<<<<<<< HEAD
-import { DeviceState, MASTER_PROJECT_NAME, ProjectDeviceDetails, ProjectDeviceDetailsNumericKeys, ProjectFFT, ProjectInfo, addFftsToProject, deviceHasSubdevice, fetchKeymap, fetchProjectDevices, fetchProjectInfo, isProjectInDevelopment, isUserAProjectApprover, isUserAProjectEditor, removeDevicesFromProject, whoAmI } from "../project_model";
-=======
-import { DeviceState, MASTER_PROJECT_NAME, ProjectDeviceDetails, ProjectDeviceDetailsNumericKeys, ProjectFFT, ProjectInfo, addFftsToProject, deviceHasSubdevice, fetchFcs, fetchKeymap, fetchProjectFfts, fetchProjectInfo, isProjectInDevelopment, isUserAProjectApprover, isUserAProjectEditor, removeDevicesFromProject, whoAmI } from "../project_model";
->>>>>>> 668328ff
-import { ProjectExportDialog, ProjectImportDialog } from "../projects_overview_dialogs";
-import { CopyDeviceValuesDialog, FFTCommentViewerDialog, FilterFFTDialog, ProjectEditConfirmDialog, ProjectHistoryDialog, SnapshotCreationDialog, SnapshotSelectionDialog } from "./project_dialogs";
-
 import { LoadingSpinner } from "@/app/components/loading";
 import { AddFftDialog } from "@/app/ffts/ffts_overview";
 import { mapLen } from "@/app/utils/data_structure_utils";
+import { JsonErrorMsg } from "@/app/utils/fetching";
+import { createGlobMatchRegex } from "@/app/utils/glob_matcher";
 import { numberOrDefault } from "@/app/utils/num_utils";
+import { createLink } from "@/app/utils/path_utils";
 import { SortState, sortArrayStr, sortNumber, sortString } from "@/app/utils/sort_utils";
+import { Alert, AnchorButton, Button, ButtonGroup, Collapse, Colors, Divider, HTMLSelect, Icon, InputGroup, MenuItem, NonIdealState, NumericInput } from "@blueprintjs/core";
 import { ItemPredicate, ItemRendererProps, MultiSelect } from "@blueprintjs/select";
-import { FFTInfo } from "../project_model";
+import { usePathname, useRouter, useSearchParams } from "next/navigation";
+import React, { Dispatch, ReactNode, SetStateAction, useEffect, useMemo, useState } from "react";
+import { DeviceState, FFTInfo, MASTER_PROJECT_NAME, ProjectDeviceDetails, ProjectDeviceDetailsNumericKeys, ProjectFFT, ProjectInfo, addFftsToProject, deviceHasSubdevice, fetchKeymap, fetchProjectDevices, fetchProjectInfo, isProjectInDevelopment, isUserAProjectApprover, isUserAProjectEditor, removeDevicesFromProject, whoAmI } from "../project_model";
 import { renderTableField } from "../project_utils";
+import { ProjectExportDialog, ProjectImportDialog } from "../projects_overview_dialogs";
+import { CopyDeviceValuesDialog, FFTCommentViewerDialog, FilterFFTDialog, ProjectEditConfirmDialog, ProjectHistoryDialog, SnapshotCreationDialog, SnapshotSelectionDialog } from "./project_dialogs";
+
 import styles from './project_details.module.css';
-import { StringSuggest } from "@/app/components/suggestion_field";
-import { calculateValidFcs } from "@/app/utils/fc_utils";
 
 type deviceDetailsColumn = (keyof Omit<ProjectDeviceDetails, "_id" | "comments" | "discussion">);
 
@@ -106,7 +99,6 @@
     /* @FUTURE: these two fields may come from backend in the future */
     const [deviceLocations, setDeviceLocations] = useState(["", "EBD", "FEE", "H1.1", "H1.2", "H1.3", "H2", "XRT", "Alcove", "H4", "H4.5", "H5", "H6"]);
     const [beamlineLocations, setBeamlineLocations] = useState(["TMO", "RIX", "TXI-SXR", "TXI-HXR", "XPP", "DXS", "MFX", "CXI", "MEC"]);
-    const [allFcs, setAllFcs] = useState<string[]>([]);
 
     // dialogs open state
     const [isAddNewFftDialogOpen, setIsAddNewFftDialogOpen] = useState(false);
@@ -179,14 +171,13 @@
         const asOfTimestamp = timestampFilter ? new Date(timestampFilter) : undefined;
 
         const loadInitialData = async () => {
-            const [data, fftData, keymapData, whoami, allFcs] = await Promise.all([
+            const [data, fftData, keymapData, whoami] = await Promise.all([
                 fetchProjectInfo(projectId),
                 fetchProjectDevices(projectId, showAllEntries, asOfTimestamp),
                 fetchKeymap(),
                 whoAmI(),
-                fetchFcs(),
             ])
-            return { data, fftData, keymapData, whoami, allFcs };
+            return { data, fftData, keymapData, whoami };
         }
 
         loadInitialData().then(d => {
@@ -194,7 +185,6 @@
             setFftData(d.fftData);
             setKeymap(d.keymapData);
             setCurrentlyLoggedInUser(d.whoami);
-            setAllFcs(d.allFcs);
         }).catch((e: JsonErrorMsg) => {
             console.error("Failed to load required project data", e);
             setErrorAlertMsg("Failed to load project info: most actions will be disabled.\nError: " + e.error);
@@ -505,8 +495,6 @@
                                 availableFftStates={availableFftStates}
                                 availableLocations={deviceLocations}
                                 availableBeamlines={beamlineLocations}
-                                availableFcs={allFcs}
-                                usedFcs={fftData.map(fft => fft.fc)}
                                 onEditDone={(updatedDeviceData, action) => {
                                     if (action == "cancel") {
                                         setEditedDevice(undefined);
@@ -553,7 +541,6 @@
                     isOpen={isAddNewFftDialogOpen}
                     onClose={() => setIsAddNewFftDialogOpen(false)}
                     onSubmit={(newFft) => addNewFft(newFft)}
-                    fcs={calculateValidFcs(allFcs, fftData.map(fft => fft.fc))}
                 />
                 : null
             }
@@ -858,10 +845,8 @@
     availableFftStates: DeviceState[],
     availableLocations: string[],
     availableBeamlines: string[],
-    availableFcs:       string[],
-    usedFcs:            string[],
     onEditDone: (newDevice: ProjectDeviceDetails, action: "ok" | "cancel") => void,
-}> = ({ project, keymap, device, availableFftStates, availableLocations, availableBeamlines, availableFcs, usedFcs, onEditDone }) => {
+}> = ({ project, keymap, device, availableFftStates, availableLocations, availableBeamlines, onEditDone }) => {
     const [editError, setEditError] = useState('');
     const [isSubmitting, setSubmitting] = useState(false);
     const [confirmDialogOpen, setConfirmDialogOpen] = useState(false);
@@ -869,9 +854,9 @@
 
     interface EditField {
         key: (keyof ProjectDeviceDetails);
-        type: "string" | "number" | "select" | "multi-select" | "suggest"
+        type: "string" | "number" | "select" | "multi-select"
         value: [string | string[] | undefined, Dispatch<SetStateAction<string | undefined>> | Dispatch<SetStateAction<string[] | undefined>>];
-        valueOptions?: string[]; // only used when type == "select" or "suggest"
+        valueOptions?: string[]; // only used when type == "select"
         err: [boolean, Dispatch<SetStateAction<boolean>>];
         min?: number;
         max?: number;
@@ -882,12 +867,8 @@
         return availableFftStates.map(s => s.name);
     }, [availableFftStates])
 
-    let fcList = useMemo(() => {
-        return calculateValidFcs(availableFcs, usedFcs, device.fc)
-    }, [availableFcs, usedFcs, device.fc])
-
     const editableDeviceFields: EditField[] = [
-        { key: 'fc', type: "suggest", valueOptions: fcList, value: useState<string>(), err: useState(false) },
+        { key: 'fc', type: "string", value: useState<string>(), err: useState(false) },
         { key: 'fg', type: "string", value: useState<string>(), err: useState(false) },
         { key: 'tc_part_no', type: "string", value: useState<string>(), err: useState(false) },
         { key: 'stand', type: "string", value: useState<string>(), err: useState(false) },
@@ -992,12 +973,6 @@
             let msg = "Project that we want to sync our changes to does not exist: this is a programming bug that should never happen";
             console.error(msg);
             setEditError(msg)
-            return;
-        }
-
-        // ensure that fcs are unique within a project
-        if (usedFcs.includes(changes.fc)) {
-            setEditError(`${changes.fc} is already a part of the project: \"${project.name}\"`);
             return;
         }
 
@@ -1032,9 +1007,7 @@
                     inputField = <SelectEditField value={field.value[0] as string ?? ''} setter={field.value[1]} options={field.valueOptions || []} err={field.err[0]} errSetter={field.err[1]} />
                 } else if (field.type == "multi-select") {
                     inputField = <MultiSelectEditField selectedValues={field.value[0] ? field.value[0] as string[] : []} setter={field.value[1]} options={field.valueOptions || []} err={field.err[0]} errSetter={field.err[1]} />
-                } else if (field.type == "suggest") {
-                    inputField = <SuggestEditField value={field.value[0] as string ?? ''} setter={field.value[1]} options={field.valueOptions || []} err={field.err[0]} errSetter={field.err[1]} />
-                }else {
+                } else {
                     throw new Error("Unhandled field type: ", field.type)
                 }
                 return <td key={field.key}>{inputField}</td>
@@ -1093,12 +1066,6 @@
     }, [value, options, setter])
 }
 
-const SuggestEditField: React.FC<{ value: string, setter: any, options: string[], err: boolean, errSetter: any }> = ({ value, setter, options, err, errSetter }) => {
-    return useMemo(() => {
-        return <StringSuggest value={value} setValue={setter} items={options} inputProps={{style: { width: 'auto', minWidth: "5ch" }}} fill={true} />
-    }, [value, options, setter])
-}
-
 const MultiSelectEditField: React.FC<{ selectedValues: string[], setter: any, options: string[], err: boolean, errSetter: any }> = ({ selectedValues, setter, options, err, errSetter }) => {
     const filterSelect: ItemPredicate<string> = (query, val, _index, exactMatch) => {
         const normalizedValue = val.toLowerCase();
