import { HtmlPage } from "@/app/components/html_page";
import { LoadingSpinner } from "@/app/components/loading";
import { AddDeviceDialog } from "@/app/ffts/ffts_overview";
import { mapLen } from "@/app/utils/data_structure_utils";
import { JsonErrorMsg } from "@/app/utils/fetching";
import { createGlobMatchRegex } from "@/app/utils/glob_matcher";
import { numberOrDefault } from "@/app/utils/num_utils";
import { createLink } from "@/app/utils/path_utils";
import { SortState, sortArrayStr, sortNumber, sortString } from "@/app/utils/sort_utils";
import { Alert, AnchorButton, Button, ButtonGroup, Collapse, Colors, Divider, HTMLSelect, Icon, InputGroup, MenuItem, NonIdealState, NumericInput } from "@blueprintjs/core";
import { ItemPredicate, ItemRendererProps, MultiSelect } from "@blueprintjs/select";
import { usePathname, useRouter, useSearchParams } from "next/navigation";
import React, { Dispatch, ReactNode, SetStateAction, useEffect, useMemo, useState } from "react";
import { DeviceState, NewDeviceInfo, MASTER_PROJECT_NAME, ProjectDeviceDetails, ProjectDeviceDetailsNumericKeys, ProjectInfo, addDevicesToProject, deviceHasSubdevice, fetchKeymap, fetchProjectDevices, fetchProjectInfo, isProjectInDevelopment, isUserAProjectApprover, isUserAProjectEditor, removeDevicesFromProject, whoAmI } from "../project_model";
import { renderTableField } from "../project_utils";
import { ProjectExportDialog, ProjectImportDialog } from "../projects_overview_dialogs";
import { CommentDialog, CopyDeviceValuesDialog, FilterDeviceDialog, ProjectEditConfirmDialog } from "./project_dialogs";

import styles from './project_details.module.css';
import { ProjectHistoryDialog, ProjectHistoryDialogState } from "./project_history_dialog";

type deviceDetailsColumn = (keyof Omit<ProjectDeviceDetails, "_id" | "comments" | "discussion">);

/**
 * Helper function for sorting device details based on the clicked table column header
 */
export function sortDeviceDataByColumn(data: ProjectDeviceDetails[], col: deviceDetailsColumn, desc: boolean) {
    if (data.length == 0) {
        return; // nothing to sort
    }

    switch (col) {
        case "fc":
            data.sort((a, b) => {
                let diff = sortString(a.fc, b.fc, desc);
                if (diff != 0) {
                    return diff;
                }
                return sortString(a.fg, b.fg, false); // asc 
            });
            break;
        case "fg":
            data.sort((a, b) => {
                let diff = sortString(a.fg, b.fg, desc);
                if (diff != 0) {
                    return diff;
                }
                return sortString(a.fc, b.fc, false); // asc
            });
            break;
        case "beamline":
            data.sort((a, b) => {
                let diff = sortArrayStr(a.beamline, b.beamline, desc);
                if (diff != 0) {
                    return diff;
                }
                return sortString(a.fc, b.fc, false); // ascending sort by fc (if beamlines are equal)
            })
            break;
        default:
            let isNumericField = ProjectDeviceDetailsNumericKeys.indexOf(col) >= 0;
            if (isNumericField) {
                data.sort((a, b) => {
                    let diff = sortNumber(a[col] as any, b[col] as any, desc);
                    if (diff != 0) {
                        return diff;
                    }
                    return sortString(a.fc, b.fc, false); // asc
                })
            } else {
                data.sort((a, b) => {
                    let diff = sortString(a[col] as any ?? '', b[col] as any ?? '', desc);
                    if (diff != 0) {
                        return diff
                    }
                    return sortString(a.fc, b.fc, false); // asc
                });
            }

            break;
    }
}


// a project specific page displays all properties of a specific project 
export const ProjectDetails: React.FC<{ projectId: string }> = ({ projectId }) => {
    // page and url info
    const router = useRouter();
    const pathName = usePathname();
    const queryParams = useSearchParams();

    // data and loading
    const [isLoading, setIsLoading] = useState(true);
    const [fftDataLoadingError, setFftDataLoadingError] = useState('');
    const [project, setProject] = useState<ProjectInfo>();

    const [deviceData, setDeviceData] = useState<ProjectDeviceDetails[]>([]);
    const [deviceDataDisplay, setDeviceDataDisplay] = useState<ProjectDeviceDetails[]>([]);
    const [currentlyLoggedInUser, setCurrentlyLoggedInUser] = useState<string>('');
    const [keymap, setKeymap] = useState<Record<string, string>>({});
    /* @FUTURE: these two fields may come from backend in the future */
    const [deviceLocations, setDeviceLocations] = useState(["", "EBD", "FEE", "H1.1", "H1.2", "H1.3", "H2", "XRT", "Alcove", "H4", "H4.5", "H5", "H6"]);
    const [beamlineLocations, setBeamlineLocations] = useState(["TMO", "RIX", "TXI-SXR", "TXI-HXR", "XPP", "DXS", "MFX", "CXI", "MEC"]);

    // dialogs open state
    const [isAddNewDeviceDialogOpen, setIsAddNewDeviceDialogOpen] = useState(false);
    const [isFilterDialogOpen, setIsFilterDialogOpen] = useState(false);
    const [isCopyFFTDialogOpen, setIsCopyFFTDialogOpen] = useState(false);
    const [isDeleteDialogOpen, setIsDeleteDialogOpen] = useState(false);
    const [isImportDialogOpen, setIsImportDialogOpen] = useState(false);
    const [isExportDialogOpen, setIsExportDialogOpen] = useState(false);
    const [isProjectHistoryDialogOpen, setIsProjectHistoryDialogOpen] = useState(false);
    // history state (when a user displays previous snapshot we should retain the state of the history dialog
    // otherwise we will lose the user set date boundaries)
    const [historyDialogState, setHistoryDialogState] = useState<ProjectHistoryDialogState>({ snapshotHistory: [] });

    const [isFftCommentViewerOpen, setIsFftCommentViewerOpen] = useState(false);
    const [commentDevice, setCommentDevice] = useState<ProjectDeviceDetails>();

    const [selectedDevice, setSelectedDevice] = useState<ProjectDeviceDetails>();
    const [errorAlertMsg, setErrorAlertMsg] = useState<ReactNode>('');

    // filters to apply
    const [fcFilter, setFcFilter] = useState("");
    const [fgFilter, setFgFilter] = useState("");
    const [stateFilter, setStateFilter] = useState("");
    const [timestampFilter, setTimestampFilter] = useState<Date>();
    const [availableDeviceStates, setAvailableDeviceStates] = useState<DeviceState[]>(DeviceState.allStates);

    // state suitable for row updates
    const [editedDevice, setEditedDevice] = useState<ProjectDeviceDetails>();

    const [sortedByColumn, setSortedByColumn] = useState<SortState<deviceDetailsColumn>>(new SortState('fc', false));


    const changeSortOrder = (columnClicked: deviceDetailsColumn) => {
        let newSortOrder = sortedByColumn.changed(columnClicked);
        setSortedByColumn(newSortOrder);
    }

    const loadDeviceData = (projectId: string, sinceTime?: Date): Promise<void | ProjectDeviceDetails[]> => {
        setIsLoading(true);
        setFftDataLoadingError('');
        return fetchProjectDevices(projectId, sinceTime)
            .then(devices => {
                setDeviceData(devices);
                return devices;
            }).catch((e: JsonErrorMsg) => {
                let msg = `Failed to load device data: ${e.error}`;
                setDeviceData([]);
                setFftDataLoadingError(msg);
                console.error(msg, e);
            }).finally(() => {
                setIsLoading(false);
            });
    }

    // load project data on load
    useEffect(() => {
        setIsLoading(true);
        let asOfTimestamp = undefined;
        {
            // parse timestamp filter from a query. Usually this filter will be set by clicking
            // on the project within the project history dialog, but it's possible that the user
            // will manually tweak the date: in this case we have to verify that date is valid.
            const timeQueryParam = queryParams.get("asoftimestamp");
            if (timeQueryParam) {
                let timeFilter = Date.parse(timeQueryParam);
                if (isNaN(timeFilter)) { // failed to parse a date
                    asOfTimestamp = undefined;
                } else {
                    asOfTimestamp = new Date(timeFilter);
                }
            } else {
                asOfTimestamp = undefined;
            }

            // set filters based on query params
            setFcFilter(queryParams.get("fc") ?? "");
            setFgFilter(queryParams.get("fg") ?? "");
            setStateFilter(queryParams.get("state") ?? "");
            setTimestampFilter(asOfTimestamp);
        }

        const loadInitialData = async () => {
            const [data, fftData, keymapData, whoami] = await Promise.all([
                fetchProjectInfo(projectId),
                fetchProjectDevices(projectId, asOfTimestamp),
                fetchKeymap(),
                whoAmI(),
            ])
            return { data, fftData, keymapData, whoami };
        }

        loadInitialData().then(d => {
            setProject(d.data);
            setDeviceData(d.fftData);
            setKeymap(d.keymapData);
            setCurrentlyLoggedInUser(d.whoami);
            if (asOfTimestamp) {
                // TODO: it's possible that the user will set the timestamp manually and find
                // the closest snapshot. In this case we should also manually update timestamp
                // otherwise the snapshot will not be selected in the history dialog.
            }
        }).catch((e: JsonErrorMsg) => {
            console.error("Failed to load required project data", e);
            setErrorAlertMsg("Failed to load project info: most actions will be disabled.\nError: " + e.error);
        }).finally(() => {
            setIsLoading(false);
        })
    }, [projectId, queryParams]);


    // apply table filters, when any filter or original data changes
    useEffect(() => {
        let fcGlobMatcher = createGlobMatchRegex(fcFilter)
        let fgGlobMatcher = createGlobMatchRegex(fgFilter);
        let filteredFftData = deviceData.filter(d => {
            if (fcFilter) {
                return fcGlobMatcher.test(d.fc);
            }
            return true;
        }).filter(d => {
            if (fgFilter) {
                return fgGlobMatcher.test(d.fg);
            }
            return true;
        }).filter(d => {
            if (stateFilter) {
                return d.state === stateFilter;
            }
            return true;
        })

        sortDeviceDataByColumn(filteredFftData, sortedByColumn.column, sortedByColumn.sortDesc);
        setDeviceDataDisplay(filteredFftData);
    }, [deviceData, fcFilter, fgFilter, stateFilter, sortedByColumn]);


    const displayFilterIconInColumn = (filterValue: string) => {
        if (!filterValue) {
            return null;
        }
        return <Icon icon="filter" color={Colors.RED2} className="ms-1" />
    }

    const displaySortOrderIconInColumn = (col: deviceDetailsColumn) => {
        if (col != sortedByColumn.column) {
            return null;
        }
        return <Icon icon={sortedByColumn.sortDesc ? "arrow-down" : "arrow-up"} className="ms-1" />
    }

    const updateQueryParams = (fcFilter: string, fgFilter: string, stateFilter: string, asOfTimestampFilter: string) => {
        const params = new URLSearchParams();
        if (fcFilter) {
            params.set("fc", fcFilter);
        }
        if (fgFilter) {
            params.set("fg", fgFilter);
        }
        if (stateFilter) {
            params.set("state", stateFilter);
        }
        if (asOfTimestampFilter) {
            params.set("asoftimestamp", asOfTimestampFilter)
        }
        router.replace(`${pathName}?${params.toString()}`)
    }

    const addNewDevice = (newDevice: NewDeviceInfo) => {
        if (!project) {
            // this should never happen
            setErrorAlertMsg("Can't add a new device to a project without knowing the project details; this is a programming bug");
            return;
        }

<<<<<<< HEAD
        return addDevicesToProject(project._id, [newDevice])
            .then(data => {
                // TODO: we only need the device that was updated, not all devices of the project
                setFftData(data)
                setIsAddNewDeviceDialogOpen(false);
=======
        // check if desired fft combination already exist within the project 
        // if it does, simply show an error message to the user
        for (let fft of deviceData) {
            if (fft.fc === newFft.fc.name) {
                setErrorAlertMsg(<>FC <b>{fft.fc}</b> is already a part of the project: &quot;{project.name}&quot;.</>);
                return
            }
        }

        let fft: ProjectFFT = {
            _id: newFft._id,
            fc: newFft.fc.name,
            fg: newFft.fg.name,
        }

        return addFftsToProject(project._id, [fft])
            .then(data => {
                setDeviceData(data)
                setIsAddNewFftDialogOpen(false);
>>>>>>> 38d9b5fb
            }).catch((e: JsonErrorMsg) => {
                let msg = "Failed to add an fft to a project: " + e.error;
                console.error(msg, e);
                setErrorAlertMsg(msg);
            });
    }

    const createCsvStringFromDevices = (devices: ProjectDeviceDetails[]): string => {
        // render field or empty if it's undefined
        const r = (field: any) => {
            if (field == undefined || field == null) {
                return '';
            }
            return field;
        }

        // create the csv document from filtered devices
        let data = `FC,Fungible,TC_part_no,Stand,Area,Beamline,State,LCLS_Z_loc,LCLS_X_loc,LCLS_Y_loc,LCLS_Z_roll,LCLS_X_pitch,LCLS_Y_yaw,Must_Ray_Trace,Comments\n`;
        for (let device of devices) {
            data += `${r(device.fc)},${r(device.fg)},${r(device.tc_part_no)},${r(device.stand)},${r(device.area)},"${r(device.beamline.join(", "))}",${r(device.state)},${r(device.nom_loc_z)},${r(device.nom_loc_x)},${r(device.nom_loc_y)},${r(device.nom_ang_z)},${r(device.nom_ang_x)},${r(device.nom_ang_y)},${r(device.ray_trace)},${r(device.comments)}\n`;
        }
        return data;
    }


    // -------------------- rendering part -------------------- 

    if (isLoading) {
        return (
            <HtmlPage>
                <LoadingSpinner className="mb-4 mt-4" title="Loading" description={"Loading project data..."} isLoading={isLoading} />
            </HtmlPage>
        )
    }

    if (fftDataLoadingError) {
        return (
            <HtmlPage>
                <NonIdealState className="mb-4 mt-4" icon="error" title="Error" description={fftDataLoadingError} />
            </HtmlPage>
        )
    }

    if (!project) {
        // This edge case should never happen: either all data was loaded or there was an error.
        // The only way this could happen, is if the backend returned an empty JSON dictionary
        return (<HtmlPage>
            <NonIdealState className="mb-4 mt-4" icon="error" title="Error" description={'Not everything was loaded correctly: this is a programming bug'} />
        </HtmlPage>
        )
    }

    const isProjectInDevelopment = project && project.name !== MASTER_PROJECT_NAME && project.status === "development";
    const isFilterApplied = fcFilter != "" || fgFilter != "" || stateFilter != "";
    const isRemoveFilterEnabled = isFilterApplied || timestampFilter !== undefined;
    const isEditedTable = editedDevice != undefined;
    const disableActionButtons = !project || project.name === MASTER_PROJECT_NAME || project.status != "development" || !isUserAProjectEditor(project, currentlyLoggedInUser) || timestampFilter !== undefined

    return (
        <HtmlPage>
            {/* NOTE: horizontally scrollable table with sticky header only works if it's max height is capped: 
               we remove the size of the navbar that is always shown 
            */}
            <div className="table-responsive" style={{ maxHeight: 'calc(100vh - 55px)' }}>
                <table className={`table table-bordered table-sm table-sticky ${styles.detailsTable} ${isProjectInDevelopment ? "dev" : ""}`}>
                    <thead>
                        <tr>
                            <th colSpan={8}>
                                <ButtonGroup vertical={false} className={isEditedTable ? "table-disabled" : ''}>

                                    <h5 className="m-0 me-3" style={{ color: Colors.RED2 }}>{project?.name}</h5>

                                    <Button icon="import" title="Download a copy of this project"
                                        variant="minimal" size="small"
                                        onClick={(e) => { setIsExportDialogOpen(true) }}
                                    />

                                    <Button icon="bring-data" title="Download filtered data"
                                        variant="minimal" size="small"
                                        disabled={!isFilterApplied}
                                        onClick={e => {
                                            let data = createCsvStringFromDevices(deviceDataDisplay)
                                            let blob = new Blob([data], { type: "text/plain" });
                                            let url = window.URL.createObjectURL(blob);
                                            let a = document.createElement('a');
                                            a.href = url;
                                            const now = new Date().toISOString();
                                            a.download = `${project.name}_${now}_filtered.csv`;
                                            a.click();
                                        }}
                                    />

                                    <Button icon="export" title="Upload data to this project"
                                        variant="minimal" size="small"
                                        disabled={disableActionButtons}
                                        onClick={(e) => { setIsImportDialogOpen(true) }}
                                    />

                                    <Divider />

                                    <Button icon="add" title="Add a new Device to Project" variant="minimal" size="small"
                                        disabled={disableActionButtons}
                                        onClick={e => setIsAddNewDeviceDialogOpen(true)}
                                    />

                                    <Divider />

                                    <Button icon="filter" title="Filter FFTs" variant="minimal" size="small" intent={isFilterApplied ? "warning" : "none"} onClick={(e) => setIsFilterDialogOpen(true)} />

                                    <Button icon="filter-remove" title="Clear filters to show all FFTs" variant="minimal" size="small" disabled={!isRemoveFilterEnabled}
                                        onClick={(e) => {
                                            setFcFilter('')
                                            setFgFilter('');
                                            setStateFilter('');
                                            let timeFilter = timestampFilter;
                                            setTimestampFilter(undefined);
                                            if (timeFilter !== undefined) {
                                                // timestamp filter was applied and now we have to load original data
                                                loadDeviceData(project._id);
                                            }
                                            updateQueryParams('', '', '', '');
                                        }}
                                    />

                                    <Divider />

                                    <Button icon="history" title="Show the history of changes" variant="minimal" size="small"
                                        intent={timestampFilter ? "danger" : "none"}
                                        onClick={(e) => setIsProjectHistoryDialogOpen(true)}
                                    />

                                    <AnchorButton icon="user" title="Submit this project for approval" variant="minimal" size="small"
                                        href={createLink(`/projects/${project._id}/submit-for-approval`)}
                                        disabled={disableActionButtons}
                                    />

                                    {isUserAProjectApprover(project, currentlyLoggedInUser) || (isUserAProjectEditor(project, currentlyLoggedInUser) && project.status == "submitted") ?
                                        <>
                                            <Divider />
                                            <AnchorButton icon="confirm" title="Approve submitted project" intent="danger" variant="minimal" size="small"
                                                href={createLink(`/projects/${project._id}/approval`)} />
                                        </>
                                        : null
                                    }

                                </ButtonGroup>
                            </th>

                            <th colSpan={3} className="text-center">Nominal Location (meters in LCLS coordinates)</th>
                            <th colSpan={3} className="text-center">Nominal Angle (radians)</th>
                            <th></th>
                            <th></th>
                        </tr>
                        <tr>
                            <th></th>
                            <th onClick={e => changeSortOrder('fc')}>FC {displayFilterIconInColumn(fcFilter)}{displaySortOrderIconInColumn('fc')}</th>
                            <th onClick={e => changeSortOrder('fg')}>Fungible {displayFilterIconInColumn(fgFilter)}{displaySortOrderIconInColumn('fg')}</th>
                            <th onClick={e => changeSortOrder('tc_part_no')}>TC Part No. {displaySortOrderIconInColumn('tc_part_no')}</th>
                            <th onClick={e => changeSortOrder('stand')}>Stand/Nearest Stand {displaySortOrderIconInColumn('stand')}</th>
                            <th onClick={e => changeSortOrder('area')}>Area {displaySortOrderIconInColumn('area')}</th>
                            <th onClick={e => changeSortOrder('beamline')}>Beamline {displaySortOrderIconInColumn('beamline')}</th>
                            <th onClick={e => changeSortOrder('state')}>State {displayFilterIconInColumn(stateFilter)} {displaySortOrderIconInColumn('state')}</th>

                            <th onClick={e => changeSortOrder('nom_loc_z')} className="text-center">Z {displaySortOrderIconInColumn('nom_loc_z')}</th>
                            <th onClick={e => changeSortOrder('nom_loc_x')} className="text-center">X {displaySortOrderIconInColumn('nom_loc_x')}</th>
                            <th onClick={e => changeSortOrder('nom_loc_y')} className="text-center">Y {displaySortOrderIconInColumn('nom_loc_y')}</th>

                            <th onClick={e => changeSortOrder('nom_ang_z')} className="text-center">Rz {displaySortOrderIconInColumn('nom_ang_z')}</th>
                            <th onClick={e => changeSortOrder('nom_ang_x')} className="text-center">Rx {displaySortOrderIconInColumn('nom_ang_x')}</th>
                            <th onClick={e => changeSortOrder('nom_ang_y')} className="text-center">Ry {displaySortOrderIconInColumn('nom_ang_y')}</th>
                            <th onClick={e => changeSortOrder('ray_trace')}>Must Ray Trace {displaySortOrderIconInColumn('ray_trace')}</th>

                            <th>Comments</th>
                        </tr>
                    </thead>
                    <tbody>
                        {deviceDataDisplay.map(device => {
                            const isEditedDevice = editedDevice == device;
                            const disableRow = isEditedTable && !isEditedDevice
                            if (!isEditedDevice) {
                                return <DeviceDataTableRow key={device._id}
                                    project={project} device={device} currentUser={currentlyLoggedInUser}
                                    disabled={disableRow}
                                    disableEditButtons={disableActionButtons}
                                    onEdit={(device) => setEditedDevice(device)}
                                    onCopyFft={(device) => {
                                        setSelectedDevice(device);
                                        setIsCopyFFTDialogOpen(true);
                                    }}
                                    onDeleteFft={(device) => {
                                        setSelectedDevice(device);
                                        setIsDeleteDialogOpen(true);
                                    }}
                                    onUserComment={(device) => {
                                        setCommentDevice(device);
                                        setIsFftCommentViewerOpen(true);
                                    }}
                                />
                            }

                            return <DeviceDataEditTableRow key={device._id} keymap={keymap} project={project} device={device}
                                availableFftStates={availableDeviceStates}
                                availableLocations={deviceLocations}
                                availableBeamlines={beamlineLocations}
                                onEditDone={(updatedDeviceData, action) => {
                                    if (action == "cancel") {
                                        setEditedDevice(undefined);
                                        return;
                                    }

                                    // replace the change device with new/updated data
                                    // if the user replaced 'fc' or 'fg' of the device, the new device
                                    // will have a different id.
                                    const oldDevice = device;
                                    let updatedDevices = [...deviceData];
                                    for (let i = 0; i < updatedDevices.length; i++) {
                                        const device = updatedDevices[i];
                                        if (device._id === oldDevice._id) {
                                            // found the device index that has to be replaced
                                            updatedDevices[i] = updatedDeviceData;
                                            break;
                                        }
                                    }

                                    setDeviceData(updatedDevices);
                                    setEditedDevice(undefined);
                                }}
                            />
                        })
                        }
                    </tbody>
                </table>
            </div>

            {!isLoading && !fftDataLoadingError && !isFilterApplied && deviceDataDisplay.length == 0 ?
                <NonIdealState icon="search" title="No FCs Found" description={<>Project {project?.name} does not have any FCs</>} />
                : null}

            {!isLoading && isFilterApplied && deviceDataDisplay.length == 0 ?
                <NonIdealState icon="filter" title="No FCs Found" description="Try changing your filters"></NonIdealState>
                : null
            }

<<<<<<< HEAD
            {project ?
                <AddDeviceDialog
                    currentProject={project._id}
                    isOpen={isAddNewDeviceDialogOpen}
                    onClose={() => setIsAddNewDeviceDialogOpen(false)}
                    onSubmit={(newFft) => addNewDevice(newFft)}
                />
                : null
            }
=======
            <AddFftDialog
                dialogType="addToProject"
                currentProject={project._id}
                isOpen={isAddNewFftDialogOpen}
                onClose={() => setIsAddNewFftDialogOpen(false)}
                onSubmit={(newFft) => addNewFft(newFft)}
            />
>>>>>>> 38d9b5fb

            <FilterDeviceDialog
                isOpen={isFilterDialogOpen}
                possibleStates={availableDeviceStates}
                onClose={() => setIsFilterDialogOpen(false)}
                onSubmit={(newFcFilter, newFgFilter, newStateFilter) => {
                    setFcFilter(newFcFilter);
                    setFgFilter(newFgFilter);
                    newStateFilter = newStateFilter.startsWith("---") ? "" : newStateFilter;
                    setStateFilter(newStateFilter);
                    const timeFilter = timestampFilter ? timestampFilter.toISOString() : "";
                    updateQueryParams(newFcFilter, newFgFilter, newStateFilter, timeFilter);
                    setIsFilterDialogOpen(false);
                }}
            />

            {selectedDevice && isCopyFFTDialogOpen ?
                <CopyDeviceValuesDialog
                    isOpen={isCopyFFTDialogOpen}
                    currentProject={project}
                    selectedDevice={selectedDevice}
                    onClose={() => setIsCopyFFTDialogOpen(false)}
                    onSubmit={(newDeviceDetails) => {
                        // find current fft and update device details
                        let updatedData = [];
                        for (let d of deviceData) {
                            if (d._id != newDeviceDetails._id) {
                                updatedData.push(d);
                                continue;
                            }
                            updatedData.push(newDeviceDetails);
                        }
                        setDeviceData(updatedData);
                        setIsCopyFFTDialogOpen(false);
                    }}
                /> : null}

            <Alert className="alert-default"
                intent="danger"
                cancelButtonText="Cancel"
                confirmButtonText="Delete"
                isOpen={isDeleteDialogOpen}
                onClose={e => {
                    setSelectedDevice(undefined);
                    setIsDeleteDialogOpen(false);
                }}
                onConfirm={(e) => {
                    const device = selectedDevice;
                    if (!device) {
                        return;
                    }

                    removeDevicesFromProject(project._id, [device._id])
                        .then(() => {
                            setSelectedDevice(undefined);
                            setIsDeleteDialogOpen(false);

                            // update data 
                            let updatedFftData = deviceData.filter(d => d._id != device._id);
                            setDeviceData(updatedFftData);
                        }).catch((e: JsonErrorMsg) => {
                            let msg = `Failed to delete a device ${device.fc}-${device.fg}: ${e.error}`;
                            setErrorAlertMsg(msg);
                        });
                }}
            >
                <h5 className="alert-title"><Icon icon="trash" />Delete {selectedDevice?.fc ?? ''}?</h5>
                <p>Do you really want to delete a device <b>{selectedDevice?.fc ?? ''}</b> from a project <b>{project.name}</b>?</p>
                <p><i>This will permanently delete the entire history of device value changes, as well as all related discussion comments!</i></p>
            </Alert>

            {commentDevice ?
                <CommentDialog
                    isOpen={isFftCommentViewerOpen}
                    project={project}
                    user={currentlyLoggedInUser}
                    device={commentDevice}
                    disableActionButton={disableActionButtons}
                    onClose={() => {
                        setCommentDevice(undefined);
                        setIsFftCommentViewerOpen(false);
                    }}
                    onCommentAdd={(updatedDevice) => {
                        // TODO: this is repeated multiple times, extract into method at some point
                        let updatedFftData = [];
                        for (let fft of deviceData) {
                            if (fft._id != updatedDevice._id) {
                                updatedFftData.push(fft);
                                continue;
                            }
                            updatedFftData.push(updatedDevice);
                        }
                        setDeviceData(updatedFftData);
                        setCommentDevice(updatedDevice);
                    }
                    }
                />
                : null}

            <ProjectHistoryDialog
                project={project}
                isOpen={isProjectHistoryDialogOpen}
                onClose={() => setIsProjectHistoryDialogOpen(false)}
                onStateChange={(newState) => setHistoryDialogState(newState)}
                selectedTimestamp={timestampFilter}
                state={historyDialogState}
                displayProjectSince={(time) => {
                    // NOTE: when we update query params, we will also trigger a data load
                    // hence we don't need to do this manually. If the query params don't change
                    // that means there is nothing to update and we keep displaying fft data as is
                    setIsProjectHistoryDialogOpen(false);
                    let timeFilterStr = time ? time.toISOString() : '';
                    updateQueryParams(fcFilter, fgFilter, stateFilter, timeFilterStr);
                }}
            />

            <ProjectImportDialog
                isOpen={isImportDialogOpen}
                project={project}
                onClose={(dataImported) => {
                    if (dataImported) {
                        // clear filters and reload devices so that the user can see the imported devices right away 
                        setFcFilter('')
                        setFgFilter('');
                        setStateFilter('');
                        setTimestampFilter(undefined);
                        updateQueryParams('', '', '', '');
                        loadDeviceData(projectId);
                    }
                    setIsImportDialogOpen(false);
                }}
            />

            <ProjectExportDialog
                isOpen={isExportDialogOpen}
                project={project}
                onSubmit={() => setIsExportDialogOpen(false)}
                onClose={() => setIsExportDialogOpen(false)}
            />

            {/* Alert for displaying error messages that may happen in other dialogs */}
            <Alert
                className="alert-default"
                confirmButtonText="Ok"
                onConfirm={(e) => setErrorAlertMsg('')}
                intent="danger"
                isOpen={errorAlertMsg != ""}>
                <h5 className="alert-title"><Icon icon="error" />Error</h5>
                <p>{errorAlertMsg}</p>
            </Alert>
        </HtmlPage >
    )
}

export const formatDevicePositionNumber = (value?: number | string): string => {
    if (value === undefined) {
        return '';
    }
    if (typeof value === "string") {
        return value;
    }
    return value.toFixed(7);
}


const DeviceDataTableRow: React.FC<{ project: ProjectInfo, device: ProjectDeviceDetails, currentUser: string, disabled: boolean, disableEditButtons: boolean, onEdit: (device: ProjectDeviceDetails) => void, onCopyFft: (device: ProjectDeviceDetails) => void, onDeleteFft: (device: ProjectDeviceDetails) => void, onUserComment: (device: ProjectDeviceDetails) => void }> = ({ project, device, currentUser, disabled, disableEditButtons, onEdit, onCopyFft, onDeleteFft, onUserComment }) => {
    // we have to cache each table row, as once we have lots of rows in a table editing text fields within
    // becomes very slow due to constant rerendering of rows and their tooltips on every keystroke. 
    const [subdeviceRowOpen, setSubdeviceRowOpen] = useState(false);
    const row = useMemo(() => {
        /* TODO: 
        depending on the row position in the table, we will have to mark them as striped or not
        striped = i +1 % 2 == 0 
        */

        // turn this on, depending on the type of a device 
        const hasSubdevice = deviceHasSubdevice(device);
        const trClassName = `${styles.deviceRow}${disabled ? ' table-disabled' : ''}`

        return (
            <>
                <tr className={trClassName}>
                    <td>
                        {isProjectInDevelopment(project) && isUserAProjectEditor(project, currentUser) ?
                            <>
                                <Button icon="edit" variant="minimal" size="small" title="Edit this device"
                                    disabled={disableEditButtons}
                                    onClick={(e) => onEdit(device)}
                                />
                                <Button icon="refresh" variant="minimal" size="small" title={"Copy over the value from another project"}
                                    disabled={disableEditButtons}
                                    onClick={(e) => onCopyFft(device)}
                                />
                                <Button icon="trash" variant="minimal" size="small" title={"Delete this device"}
                                    disabled={disableEditButtons}
                                    onClick={(e) => onDeleteFft(device)}
                                />
                                <Button icon="chat" variant="minimal" size="small" title={"See user comments"}
                                    onClick={(e) => onUserComment(device)}
                                >({device.discussion.length})</Button>
                            </>
                            : null
                        }

                        {hasSubdevice && <Button icon={subdeviceRowOpen ? 'chevron-down' : 'chevron-right'}
                            variant="minimal" size="small"
                            onClick={e => setSubdeviceRowOpen(open => !open)} />
                        }
                    </td>

                    <td>{device.fc}</td>
                    <td>{device.fg}</td>
                    <td>{device.tc_part_no}</td>
                    <td>{device.stand}</td>
                    <td>{device.area}</td>
                    <td>{renderTableField(device.beamline)}</td>
                    <td>{device.state}</td>

                    <td className="text-number">{formatDevicePositionNumber(device.nom_loc_z)}</td>
                    <td className="text-number">{formatDevicePositionNumber(device.nom_loc_x)}</td>
                    <td className="text-number">{formatDevicePositionNumber(device.nom_loc_y)}</td>

                    <td className="text-number">{formatDevicePositionNumber(device.nom_ang_z)}</td>
                    <td className="text-number">{formatDevicePositionNumber(device.nom_ang_x)}</td>
                    <td className="text-number">{formatDevicePositionNumber(device.nom_ang_y)}</td>

                    <td>{device.ray_trace ?? null}</td>

                    <td>{device.comments}</td>
                </tr>

                {hasSubdevice && <tr className={styles.subdeviceRow}>
                    <td colSpan={999} style={{ 'padding': '0', 'paddingLeft': '2rem' }}>
                        <Collapse isOpen={subdeviceRowOpen}>
                            <p className="pt-2"><b>{device.fc}</b></p>
                            <table className="table table-hover table-sm table-bordered mb-4">
                                <thead style={{ "boxShadow": "1px 1px 0px #ccc" }}>
                                    <tr>
                                        <th></th>
                                        <th>FC</th>
                                        <th>FG</th>
                                        <th>State</th>
                                    </tr>
                                </thead>
                                <tbody>
                                    <tr>
                                        <th>MCD</th>
                                        <td>{device.fc}</td>
                                        <td>{device.fg}</td>
                                        <td>{device.state}</td>
                                    </tr>
                                    <tr>
                                        <th>Location</th>
                                        <td>{device.nom_loc_x}</td>
                                        <td>{device.nom_loc_y}</td>
                                        <td>{device.nom_loc_z}</td>
                                    </tr>
                                </tbody>
                            </table>
                        </Collapse>
                    </td>
                </tr>
                }
            </>
        )
    }, [project, device, currentUser, disabled, disableEditButtons, onCopyFft, onDeleteFft, onEdit, onUserComment, subdeviceRowOpen])

    return row;
}



const DeviceDataEditTableRow: React.FC<{
    project: ProjectInfo,
    keymap: Record<string, string>,
    device: ProjectDeviceDetails,
    availableFftStates: DeviceState[],
    availableLocations: string[],
    availableBeamlines: string[],
    onEditDone: (newDevice: ProjectDeviceDetails, action: "ok" | "cancel") => void,
}> = ({ project, keymap, device, availableFftStates, availableLocations, availableBeamlines, onEditDone }) => {
    const [editError, setEditError] = useState('');
    const [isSubmitting, setSubmitting] = useState(false);
    const [confirmDialogOpen, setConfirmDialogOpen] = useState(false);
    const [valueChanges, setValueChanges] = useState<Record<string, any>>({});

    interface EditField {
        key: (keyof ProjectDeviceDetails);
        type: "string" | "number" | "select" | "multi-select"
        value: [string | string[] | undefined, Dispatch<SetStateAction<string | undefined>> | Dispatch<SetStateAction<string[] | undefined>>];
        valueOptions?: string[]; // only used when type == "select"
        err: [boolean, Dispatch<SetStateAction<boolean>>];
        min?: number;
        max?: number;
        allowNumbersOnly?: boolean;
    }

    let fftStates = useMemo(() => {
        return availableFftStates.map(s => s.name);
    }, [availableFftStates])

    const editableDeviceFields: EditField[] = [
        { key: 'fc', type: "string", value: useState<string>(), err: useState(false) },
        { key: 'fg', type: "string", value: useState<string>(), err: useState(false) },
        { key: 'tc_part_no', type: "string", value: useState<string>(), err: useState(false) },
        { key: 'stand', type: "string", value: useState<string>(), err: useState(false) },
        { key: 'area', type: "select", valueOptions: availableLocations, value: useState<string>(), err: useState(false) },
        { key: 'beamline', type: "multi-select", valueOptions: availableBeamlines, value: useState<string[]>(), err: useState(false) },
        { key: 'state', type: "select", valueOptions: fftStates, value: useState<string>(), err: useState(false) },

        { key: 'nom_loc_z', type: "number", value: useState<string>(), err: useState(false) },
        { key: 'nom_loc_x', type: "number", value: useState<string>(), err: useState(false) },
        { key: 'nom_loc_y', type: "number", value: useState<string>(), err: useState(false) },

        { key: 'nom_ang_z', type: "number", value: useState<string>(), err: useState(false) },
        { key: 'nom_ang_x', type: "number", value: useState<string>(), err: useState(false) },
        { key: 'nom_ang_y', type: "number", value: useState<string>(), err: useState(false) },

        { key: 'ray_trace', type: "number", value: useState<string>(), err: useState(false), max: 1, min: 0, allowNumbersOnly: true },

        { key: 'comments', type: "string", value: useState<string>(), err: useState(false) },
    ]

    useEffect(() => {
        for (let field of editableDeviceFields) {
            if (field.key == '_id') { // fft field is not editable
                continue;
            }
            field.value[1](device[field.key] as any);
        }
        // can't add editableDeviceFields as a dependency due to its use of useState()
    }, [device])    // eslint-disable-line react-hooks/exhaustive-deps 

    let errStates = editableDeviceFields.map(f => f.err[0]);
    const allFieldsAreValid = useMemo(() => {
        for (let f of editableDeviceFields) {
            if (f.err[0] === true) {
                return false;
            }
        }

        // all fields are valid, we can submit this change
        return true;
        // can't add editableDeviceFields as a dependency due to its use of useState()
    }, [...errStates])  // eslint-disable-line react-hooks/exhaustive-deps 


    const createDeviceWithChanges = (device: ProjectDeviceDetails, fields: EditField[]): ProjectDeviceDetails => {
        let copyDevice = structuredClone(device);
        for (let editField of fields) {
            let field = editField.key;
            let device = copyDevice as any;
            if (editField.type == "number") {
                device[field] = numberOrDefault(editField.value[0] as string, undefined);
            } else {
                device[field] = editField.value[0] || '';
            }
        }
        return copyDevice;
    }

    const getValueChanges = (device: Readonly<ProjectDeviceDetails>): Record<string, any> => {
        let deviceWithChanges = createDeviceWithChanges(device, editableDeviceFields);

        // find changes that have to be synced with backend
        // later on, we may have to add a user comment to each of those changes
        let fieldNames = Object.keys(deviceWithChanges) as (keyof ProjectDeviceDetails)[];
        fieldNames = fieldNames.filter(field => field != "_id" && field != "discussion");
        let changes: Record<string, any> = {};
        for (let field of fieldNames) {
            let value = deviceWithChanges[field];
            if (typeof value === "string") {
                value = value.trim();
            }

            const currentValue = device[field]
            if (value !== currentValue) { // this field has changed
                if (currentValue === undefined && value === '') {
                    // this field has not changed (the current device value is not set and 'new' value is not set [empty])
                    continue;
                }

                // field has changed
                if (field === "state") {
                    // we have to transform the state from what's displayed into an enum that
                    // a backend understands, hence this transformation
                    changes[field] = DeviceState.fromString(deviceWithChanges[field]).backendEnumName;
                    continue;
                }
                changes[field] = value;
            }
        }
        return { deviceWithChanges, changes };
    }

    const submitChanges = () => {
        const { changes, deviceWithChanges } = getValueChanges(device);
        if (mapLen(changes) === 0) { // nothing to sync
            onEditDone(deviceWithChanges, 'cancel');
            return;
        }

        if (!project) {
            // this should never happen
            let msg = "Project that we want to sync our changes to does not exist: this is a programming bug that should never happen";
            console.error(msg);
            setEditError(msg)
            return;
        }

        setValueChanges(changes);
        setConfirmDialogOpen(true);
    }

    return (
        <tr>
            <td>
                <Button icon="tick" variant="minimal" size="small" loading={isSubmitting}
                    title="Submit your edits"
                    disabled={!allFieldsAreValid}
                    onClick={(e) => submitChanges()}
                />

                <Button icon="cross" variant="minimal" size="small" title="Discard your edits"
                    onClick={(e) => onEditDone(createDeviceWithChanges(device, editableDeviceFields), "cancel")}
                />
            </td>

            {editableDeviceFields.map((field) => {
                // the reason why we use components instead of rendering edit fields directly is due to performance
                // Rerendering the entire row and all its fields on every keystroke is noticably slow, therefore
                // we cache edit fields via components.
                let inputField: ReactNode;
                if (field.type == "string") {
                    inputField = <StringEditField value={field.value[0] as string ?? ''} setter={field.value[1]} err={field.err[0]} errSetter={field.err[1]} />
                } else if (field.type == "number") {
                    inputField = <NumericEditField value={field.value[0] as string} setter={field.value[1]} min={field.min} max={field.max} err={field.err[0]} errSetter={field.err[1]} allowNumbersOnly={field.allowNumbersOnly} />
                } else if (field.type == "select") {
                    inputField = <SelectEditField value={field.value[0] as string ?? ''} setter={field.value[1]} options={field.valueOptions || []} err={field.err[0]} errSetter={field.err[1]} />
                } else if (field.type == "multi-select") {
                    inputField = <MultiSelectEditField selectedValues={field.value[0] ? field.value[0] as string[] : []} setter={field.value[1]} options={field.valueOptions || []} err={field.err[0]} errSetter={field.err[1]} />
                } else {
                    throw new Error("Unhandled field type: ", field.type)
                }
                return <td key={field.key}>{inputField}</td>
            })
            }


            {confirmDialogOpen ?
                <ProjectEditConfirmDialog
                    isOpen={confirmDialogOpen}
                    valueChanges={valueChanges}
                    keymap={keymap}
                    project={project}
                    device={device}
                    onClose={() => {
                        // we just close the dialog, the user has to click the 'x' icon in the edit row
                        // to cancel the editing process
                        setConfirmDialogOpen(false);
                    }}
                    onSubmit={(updatedDevice) => {
                        // the user confirmed the changes, and the device data was submitted 
                        // close the dialog and stop editing this row.
                        setConfirmDialogOpen(false);
                        onEditDone(updatedDevice, 'ok');
                    }}
                />
                : null
            }

            {editError ?
                <Alert
                    className="alert-default"
                    confirmButtonText="Ok"
                    onConfirm={(e) => setEditError('')}
                    intent="danger"
                    isOpen={editError != ""}>
                    <h5 className="alert-title"><Icon icon="error" />Error</h5>
                    <p>{editError}</p>
                </Alert>
                : null
            }
        </tr>
    )
}


const StringEditField: React.FC<{ value: string, setter: any, err: boolean, errSetter: any }> = ({ value, setter, err, errSetter }) => {
    return useMemo(() => {
        return <InputGroup value={value} onValueChange={(val) => setter(val)} style={{ width: 'auto', minWidth: "5ch" }} fill={true} />
    }, [value, setter])
}

const SelectEditField: React.FC<{ value: string, setter: any, options: string[], err: boolean, errSetter: any }> = ({ value, setter, options, err, errSetter }) => {
    return useMemo(() => {
        return <HTMLSelect value={value} options={options} onChange={(e) => setter(e.target.value)} style={{ width: "auto" }} iconName="caret-down" fill={true} />
    }, [value, options, setter])
}

const MultiSelectEditField: React.FC<{ selectedValues: string[], setter: any, options: string[], err: boolean, errSetter: any }> = ({ selectedValues, setter, options, err, errSetter }) => {
    const filterSelect: ItemPredicate<string> = (query, val, _index, exactMatch) => {
        const normalizedValue = val.toLowerCase();
        const normalizedQuery = query.toLowerCase();
        if (exactMatch) {
            return normalizedValue === normalizedQuery;
        }

        return normalizedValue.indexOf(normalizedQuery) >= 0;
    }

    const removeTagValue = (tag: React.ReactNode, index: number) => {
        let values = [...selectedValues];
        values.splice(index, 1)
        setter(values);
    }

    return (<MultiSelect
        items={options}
        selectedItems={selectedValues}
        tagInputProps={{ onRemove: removeTagValue }}
        tagRenderer={(item) => <>{item}</>}
        itemRenderer={(item: string, itemProps: ItemRendererProps) => {
            if (!itemProps.modifiers.matchesPredicate) {
                return null;
            }
            return <MenuItem key={itemProps.index} roleStructure="listoption"
                active={itemProps.modifiers.active}
                selected={selectedValues !== undefined ? selectedValues.indexOf(item) >= 0 : false} text={item}
                onFocus={itemProps.handleFocus}
                onClick={itemProps.handleClick}
            />
        }}
        itemPredicate={filterSelect}
        onClear={() => setter([])}
        onItemSelect={(item: string, event?: React.SyntheticEvent<HTMLElement>) => {
            let elementShouldBeAdded = selectedValues.indexOf(item) < 0;
            if (elementShouldBeAdded) {
                let newValues = [...selectedValues, item];
                newValues.sort((a, b) => sortString(a, b, false));
                setter(newValues);
            } else {
                // remove an already added element
                let newValues = selectedValues.filter(sv => sv !== item);
                setter(newValues);
            }
        }}
        noResults={<MenuItem disabled={true} text="No Results" roleStructure="listoption" />}
        popoverProps={{ minimal: true }}
        resetOnSelect={true}
    />
    )
}

// performance optimization to avoid re-rendering every field in a row every time the user types one character in one of them.
const NumericEditField: React.FC<{ value: string | number | undefined, setter: any, err: boolean, errSetter: any, min?: number, max?: number, allowNumbersOnly?: boolean }> = ({ value, setter, err, errSetter, min, max, allowNumbersOnly: allowNumericCharsOnly }) => {
    const isNumeric = (v: string) => {
        return /^\d+$/.test(v);
    }
    const field = useMemo(() => {
        return (<NumericInput
            buttonPosition="none"
            allowNumericCharactersOnly={false}
            intent={err ? "danger" : "none"}
            style={{ width: "auto", maxWidth: "15ch", textAlign: "right" }}
            value={value}
            stepSize={1}
            minorStepSize={0.0000000001} /* this is necessary to avoid warnings: numeric input rounds number based on this precision */
            majorStepSize={1}
            max={undefined}
            min={undefined}
            fill={true}
            onValueChange={(num, v) => {
                setter(v);
                if (isNaN(num)) {
                    errSetter(true);
                    return;
                }

                // we have a valid number
                errSetter(false);

                // check special behavior
                if (allowNumericCharsOnly && v != "") {
                    let numeric = isNumeric(v);
                    errSetter(!numeric);
                }

                // check ranges if any 
                if (min != undefined) {
                    if (num < min) {
                        errSetter(true);
                    }
                }
                if (max != undefined) {
                    if (num > max) {
                        errSetter(true);
                    }
                }
            }
            }
        />
        )
    }, [value, err, allowNumericCharsOnly, errSetter, max, min, setter])
    return field;
}<|MERGE_RESOLUTION|>--- conflicted
+++ resolved
@@ -275,33 +275,13 @@
             return;
         }
 
-<<<<<<< HEAD
         return addDevicesToProject(project._id, [newDevice])
             .then(data => {
-                // TODO: we only need the device that was updated, not all devices of the project
-                setFftData(data)
+                // TODO: when we try to add an fft that is already there, the backend doesn't complain
+                // it just returns success: true, erromsg: no changes detected.
+                // TODO: we only need the fft that was updated, not all ffts of the project
+                setDeviceData(data)
                 setIsAddNewDeviceDialogOpen(false);
-=======
-        // check if desired fft combination already exist within the project 
-        // if it does, simply show an error message to the user
-        for (let fft of deviceData) {
-            if (fft.fc === newFft.fc.name) {
-                setErrorAlertMsg(<>FC <b>{fft.fc}</b> is already a part of the project: &quot;{project.name}&quot;.</>);
-                return
-            }
-        }
-
-        let fft: ProjectFFT = {
-            _id: newFft._id,
-            fc: newFft.fc.name,
-            fg: newFft.fg.name,
-        }
-
-        return addFftsToProject(project._id, [fft])
-            .then(data => {
-                setDeviceData(data)
-                setIsAddNewFftDialogOpen(false);
->>>>>>> 38d9b5fb
             }).catch((e: JsonErrorMsg) => {
                 let msg = "Failed to add an fft to a project: " + e.error;
                 console.error(msg, e);
@@ -545,7 +525,6 @@
                 : null
             }
 
-<<<<<<< HEAD
             {project ?
                 <AddDeviceDialog
                     currentProject={project._id}
@@ -555,15 +534,6 @@
                 />
                 : null
             }
-=======
-            <AddFftDialog
-                dialogType="addToProject"
-                currentProject={project._id}
-                isOpen={isAddNewFftDialogOpen}
-                onClose={() => setIsAddNewFftDialogOpen(false)}
-                onSubmit={(newFft) => addNewFft(newFft)}
-            />
->>>>>>> 38d9b5fb
 
             <FilterDeviceDialog
                 isOpen={isFilterDialogOpen}
