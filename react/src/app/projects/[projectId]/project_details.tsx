import { HtmlPage } from "@/app/components/html_page";
import { JsonErrorMsg } from "@/app/utils/fetching";
import { createGlobMatchRegex } from "@/app/utils/glob_matcher";
import { createLink } from "@/app/utils/path_utils";
import { Alert, AnchorButton, Button, ButtonGroup, Colors, Divider, HTMLSelect, Icon, InputGroup, MenuItem, NonIdealState, NumericInput } from "@blueprintjs/core";
import { usePathname, useRouter, useSearchParams } from "next/navigation";
import React, { Dispatch, ReactNode, SetStateAction, useEffect, useMemo, useState } from "react";
import { DeviceState, MASTER_PROJECT_NAME, ProjectDeviceDetails, ProjectDeviceDetailsNumericKeys, ProjectFFT, ProjectInfo, addFftsToProject, fetchKeymap, fetchProjectFfts, fetchProjectInfo, isProjectInDevelopment, isUserAProjectApprover, isUserAProjectEditor, removeFftsFromProject, whoAmI } from "../project_model";
import { ProjectExportDialog, ProjectImportDialog } from "../projects_overview_dialogs";
import { CopyFFTToProjectDialog, FFTCommentViewerDialog, FilterFFTDialog, ProjectEditConfirmDialog, ProjectHistoryDialog, SnapshotCreationDialog, SnapshotSelectionDialog } from "./project_dialogs";

import { LoadingSpinner } from "@/app/components/loading";
import { AddFftDialog } from "@/app/ffts/ffts_overview";
import { mapLen } from "@/app/utils/data_structure_utils";
import { numberOrDefault } from "@/app/utils/num_utils";
import { SortState, sortNumber, sortString } from "@/app/utils/sort_utils";
import { ItemPredicate, ItemRendererProps, MultiSelect } from "@blueprintjs/select";
import { FFTInfo } from "../project_model";
import { renderTableField } from "../project_utils";
import styles from './project_details.module.css';

type deviceDetailsColumn = (keyof Omit<ProjectDeviceDetails, "_id" | "comments" | "discussion">);

/**
 * Helper function for sorting device details based on the clicked table column header
 */
export function sortDeviceDataByColumn(data: ProjectDeviceDetails[], col: deviceDetailsColumn, desc: boolean) {
    if (data.length == 0) {
        return; // nothing to sort
    }

    switch (col) {
        case "fc":
            data.sort((a, b) => {
                let diff = sortString(a.fc, b.fc, desc);
                if (diff != 0) {
                    return diff;
                }
                return sortString(a.fg_desc, b.fg_desc, false); // asc 
            });
            break;
        case "fg":
            data.sort((a, b) => {
                let diff = sortString(a.fg_desc, b.fg_desc, desc);
                if (diff != 0) {
                    return diff;
                }
                return sortString(a.fc, b.fc, false); // asc
            });
            break;
        default:
            let isNumericField = ProjectDeviceDetailsNumericKeys.indexOf(col) >= 0;
            if (isNumericField) {
                data.sort((a, b) => {
                    let diff = sortNumber(a[col] as any, b[col] as any, desc);
                    if (diff != 0) {
                        return diff;
                    }
                    return sortString(a.fc, b.fc, false); // asc
                })
            } else {
                data.sort((a, b) => {
                    let diff = sortString(a[col] as any ?? '', b[col] as any ?? '', desc);
                    if (diff != 0) {
                        return diff
                    }
                    return sortString(a.fc, b.fc, false); // asc
                });
            }

            break;
    }
}


// a project specific page displays all properties of a specific project 
export const ProjectDetails: React.FC<{ projectId: string }> = ({ projectId }) => {
    // page and url info
    const router = useRouter();
    const pathName = usePathname();
    const queryParams = useSearchParams();

    // data and loading
    const [isLoading, setIsLoading] = useState(true);
    const [fftDataLoadingError, setFftDataLoadingError] = useState('');
    const [project, setProject] = useState<ProjectInfo>();
    const [fftData, setFftData] = useState<ProjectDeviceDetails[]>([]);
    const [fftDataDisplay, setFftDataDisplay] = useState<ProjectDeviceDetails[]>([]);
    const [currentlyLoggedInUser, setCurrentlyLoggedInUser] = useState<string>('');
    const [keymap, setKeymap] = useState<Record<string, string>>({});
    /* @FUTURE: these two fields may come from backend in the future */
    const [deviceLocations, setDeviceLocations] = useState(["", "EBD", "FEE", "H1.1", "H1.2", "H1.3", "H2", "XRT", "Alcove", "H4", "H4.5", "H5", "H6"]);
    const [beamlineLocations, setBeamlineLocations] = useState(["TMO", "RIX", "TXI-SXR", "TXI-HXR", "XPP", "DXS", "MFX", "CXI", "MEC"]);

    // dialogs open state
    const [isAddNewFftDialogOpen, setIsAddNewFftDialogOpen] = useState(false);
    const [isFilterDialogOpen, setIsFilterDialogOpen] = useState(false);
    const [isCopyFFTDialogOpen, setIsCopyFFTDialogOpen] = useState(false);
    const [isDeleteDialogOpen, setIsDeleteDialogOpen] = useState(false);
    const [isProjectHistoryDialogOpen, setIsProjectHistoryDialogOpen] = useState(false);
    const [isTagSelectionDialogOpen, setIsTagSelectionDialogOpen] = useState(false);
    const [isTagCreationDialogOpen, setIsTagCreationDialogOpen] = useState(false);
    const [isImportDialogOpen, setIsImportDialogOpen] = useState(false);
    const [isExportDialogOpen, setIsExportDialogOpen] = useState(false);

    const [isFftCommentViewerOpen, setIsFftCommentViewerOpen] = useState(false);
    const [commentDevice, setCommentDevice] = useState<ProjectDeviceDetails>();

    const [currentFFT, setCurrentFFT] = useState<ProjectFFT>({ _id: "", fc: "", fg: "" });
    const [errorAlertMsg, setErrorAlertMsg] = useState<ReactNode>('');

    // filters to apply
    const [fcFilter, setFcFilter] = useState("");
    const [fgFilter, setFgFilter] = useState("");
    const [availableFftStates, setAvailableFftStates] = useState<DeviceState[]>(DeviceState.allStates);
    const [stateFilter, setStateFilter] = useState("");
    const [showFftSinceCreationFilter, setShowFftSinceCreationFilter] = useState(false);
    const [asOfTimestampFilter, setAsOfTimestampFilter] = useState("");

    // tag creation
    const [tagName, setTagName] = useState("");

    // state suitable for row updates
    const [editedDevice, setEditedDevice] = useState<ProjectDeviceDetails>();

    const [sortedByColumn, setSortedByColumn] = useState<SortState<deviceDetailsColumn>>(new SortState('fc', false));


    const changeSortOrder = (columnClicked: deviceDetailsColumn) => {
        let newSortOrder = sortedByColumn.changed(columnClicked);
        setSortedByColumn(newSortOrder);
    }

    const loadFFTData = (projectId: string, showAllEntries: boolean = true, sinceTime?: Date): Promise<void | ProjectDeviceDetails[]> => {
        setIsLoading(true);
        setFftDataLoadingError('');
        return fetchProjectFfts(projectId, showAllEntries, sinceTime)
            .then(devices => {
                setFftData(devices);
                return devices;
            }).catch((e: JsonErrorMsg) => {
                let msg = `Failed to load device data: ${e.error}`;
                setFftData([]);
                setFftDataLoadingError(msg);
                console.error(msg, e);
            }).finally(() => {
                setIsLoading(false);
            });
    }

    // load project data on load
    useEffect(() => {
        setIsLoading(true);
        {
            // set filters based on query params
            setFcFilter(queryParams.get("fc") ?? "");
            setFgFilter(queryParams.get("fg_desc") ?? "");
            setStateFilter(queryParams.get("state") ?? "");
            setAsOfTimestampFilter(queryParams.get("asoftimestamp") ?? "");
        }

        const showAllEntries = true;
        const timestampFilter = queryParams.get("asoftimestamp") ?? '';
        const asOfTimestamp = timestampFilter ? new Date(timestampFilter) : undefined;

        const loadInitialData = async () => {
            const [data, fftData, keymapData, whoami] = await Promise.all([
                fetchProjectInfo(projectId),
                fetchProjectFfts(projectId, showAllEntries, asOfTimestamp),
                fetchKeymap(),
                whoAmI(),
            ])
            return { data, fftData, keymapData, whoami };
        }

        loadInitialData().then(d => {
            setProject(d.data);
            setFftData(d.fftData);
            setKeymap(d.keymapData);
            setCurrentlyLoggedInUser(d.whoami);
        }).catch((e: JsonErrorMsg) => {
            console.error("Failed to load required project data", e);
            setErrorAlertMsg("Failed to load project info: most actions will be disabled.\nError: " + e.error);
        }).finally(() => {
            setIsLoading(false);
        })
    }, [projectId, queryParams]);


    // apply table filters, when any filter or original data changes
    useEffect(() => {
        let fcGlobMatcher = createGlobMatchRegex(fcFilter)
        let fgGlobMatcher = createGlobMatchRegex(fgFilter);
        let filteredFftData = fftData.filter(d => {
            if (fcFilter) {
                return fcGlobMatcher.test(d.fc);
            }
            return true;
        }).filter(d => {
            if (fgFilter) {
                return fgGlobMatcher.test(d.fg_desc);
            }
            return true;
        }).filter(d => {
            if (stateFilter) {
                return d.state === stateFilter;
            }
            return true;
        })

        sortDeviceDataByColumn(filteredFftData, sortedByColumn.column, sortedByColumn.sortDesc);
        setFftDataDisplay(filteredFftData);
    }, [fftData, fcFilter, fgFilter, stateFilter, sortedByColumn]);


    const displayFilterIconInColumn = (filterValue: string) => {
        if (!filterValue) {
            return null;
        }
        return <Icon icon="filter" color={Colors.RED2} className="ms-1" />
    }

    const displaySortOrderIconInColumn = (col: deviceDetailsColumn) => {
        if (col != sortedByColumn.column) {
            return null;
        }
        return <Icon icon={sortedByColumn.sortDesc ? "arrow-down" : "arrow-up"} className="ms-1" />
    }

    const updateQueryParams = (fcFilter: string, fgFilter: string, stateFilter: string, asOfTimestampFilter: string) => {
        const params = new URLSearchParams();
        if (fcFilter) {
            params.set("fc", fcFilter);
        }
        if (fgFilter) {
            params.set("fg", fgFilter);
        }
        if (stateFilter) {
            params.set("state", stateFilter);
        }
        if (asOfTimestampFilter) {
            params.set("asoftimestamp", asOfTimestampFilter)
        }
        router.replace(`${pathName}?${params.toString()}`)
    }

    const addNewFft = (newFft: FFTInfo) => {
        if (!project) {
            // this should never happen
            setErrorAlertMsg("Can't add a new fft to a project without knowing the project details; this is a programming bug");
            return;
        }

        // check if desired fft combination already exist within the project 
        // if it does, simply show an error message to the user
        for (let fft of fftData) {
<<<<<<< HEAD
            if (fft.fc === newFft.fc.name) {
                setErrorAlertMsg(<>FC <b>{fft.fc}</b> is already a part of the project: "{project.name}".</>);
=======
            if (fft.fc === newFft.fc.name && fft.fg === newFft.fg.name) {
                setErrorAlertMsg(<>FC <b>{fft.fc}</b> is already a part of the project: &quot;{project.name}&quot;.</>);
>>>>>>> de7ece96
                return
            }
        }

        /*         let fft: ProjectDevice = {
                    fc: newFft,
                } */
        return addFftsToProject(project._id, newFft)
            .then(data => {
                // TODO: when we try to add an fft that is already there, the backend doesn't complain
                // it just returns success: true, erromsg: no changes detected.
                // TODO: we only need the fft that was updated, not all ffts of the project
                setFftData(data)
                setIsAddNewFftDialogOpen(false);
            }).catch((e: JsonErrorMsg) => {
                let msg = "Failed to add an fft to a project: " + e.error;
                console.error(msg, e);
                setErrorAlertMsg(msg);
            });
    }

    const createCsvStringFromDevices = (devices: ProjectDeviceDetails[]): string => {
        // render field or empty if it's undefined
        const r = (field: any) => {
            if (field == undefined || field == null) {
                return '';
            }
            return field;
        }

        // create the csv document from filtered devices
        let data = `FC,Fungible,TC_part_no,Stand,Area,Beamline,State,LCLS_Z_loc,LCLS_X_loc,LCLS_Y_loc,LCLS_Z_roll,LCLS_X_pitch,LCLS_Y_yaw,Must_Ray_Trace,Comments\n`;
        for (let device of devices) {
            data += `${r(device.fc)},${r(device.fg_desc)},${r(device.tc_part_no)},${r(device.stand)},${r(device.area)},"${r(device.beamline.join(", "))}",${r(device.state)},${r(device.nom_loc_z)},${r(device.nom_loc_x)},${r(device.nom_loc_y)},${r(device.nom_ang_z)},${r(device.nom_ang_x)},${r(device.nom_ang_y)},${r(device.ray_trace)},${r(device.comments)}\n`;
        }
        return data;
    }

    const isProjectApproved = project && project.name == MASTER_PROJECT_NAME;
    const isProjectInDevelopment = project && project.name !== MASTER_PROJECT_NAME && project.status === "development";
    const isFilterApplied = fcFilter != "" || fgFilter != "" || stateFilter != "";
    const isRemoveFilterEnabled = isFilterApplied || showFftSinceCreationFilter || asOfTimestampFilter;
    const isEditedTable = editedDevice != undefined;
    const disableActionButtons = !project || project.name === MASTER_PROJECT_NAME || project.status != "development" || !isUserAProjectEditor(project, currentlyLoggedInUser)

    if (isLoading) {
        return (
            <HtmlPage>
                <LoadingSpinner className="mb-4 mt-4" title="Loading" description={"Loading project data..."} isLoading={isLoading} />
            </HtmlPage>
        )
    }

    if (fftDataLoadingError) {
        return (
            <HtmlPage>
                <NonIdealState className="mb-4 mt-4" icon="error" title="Error" description={fftDataLoadingError} />
            </HtmlPage>
        )
    }

    return (
        <HtmlPage>
            {/* NOTE: horizontally scrollable table with sticky header only works if it's max height is capped */}
            <div className="table-responsive" style={{ maxHeight: 'calc(100vh - 130px)' }}>
                <table className={`table table-bordered table-sm table-sticky table-striped ${styles.detailsTable} ${isProjectInDevelopment ? "dev" : ""}`}>
                    <thead>
                        <tr>
                            <th colSpan={isProjectInDevelopment ? 8 : 7}>
                                {!project ? <></> :
                                    <ButtonGroup vertical={false} className={isEditedTable ? "table-disabled" : ''}>

                                        <h5 className="m-0 me-3" style={{ color: Colors.RED2 }}>{project?.name}</h5>

                                        <Button icon="import" title="Download a copy of this project"
                                            minimal={true} small={true}
                                            onClick={(e) => { setIsExportDialogOpen(true) }}
                                        />

                                        <Button icon="bring-data" title="Download filtered data"
                                            minimal={true} small={true}
                                            disabled={!isFilterApplied}
                                            onClick={e => {
                                                let data = createCsvStringFromDevices(fftDataDisplay)
                                                let blob = new Blob([data], { type: "text/plain" });
                                                let url = window.URL.createObjectURL(blob);
                                                let a = document.createElement('a');
                                                a.href = url;
                                                const now = new Date().toISOString();
                                                a.download = `${project.name}_${now}_filtered.csv`;
                                                a.click();
                                            }}
                                        />

                                        <Button icon="export" title="Upload data to this project"
                                            minimal={true} small={true}
                                            disabled={disableActionButtons}
                                            onClick={(e) => { setIsImportDialogOpen(true) }}
                                        />

                                        <Divider />

                                        <Button icon="add" title="Add a new Device to Project" minimal={true} small={true}
                                            disabled={disableActionButtons}
                                            onClick={e => setIsAddNewFftDialogOpen(true)}
                                        />

                                        <Divider />

                                        <Button icon="filter" title="Filter FFTs" minimal={true} small={true} intent={isFilterApplied ? "warning" : "none"} onClick={(e) => setIsFilterDialogOpen(true)} />

                                        <Button icon="filter-remove" title="Clear filters to show all FFTs" minimal={true} small={true} disabled={!isRemoveFilterEnabled}
                                            onClick={(e) => {
                                                setFcFilter('')
                                                setFgFilter('');
                                                setStateFilter('');
                                                let timestampFilter = asOfTimestampFilter;
                                                setAsOfTimestampFilter('');

                                                if (showFftSinceCreationFilter) {
                                                    setShowFftSinceCreationFilter(false);
                                                    loadFFTData(project._id, true);
                                                } else if (timestampFilter) {
                                                    // timestamp filter was applied and now we have to load original data
                                                    loadFFTData(project._id, true);
                                                }
                                                updateQueryParams('', '', '', '');
                                            }}
                                        />

                                        <Button icon="filter-open" minimal={true} small={true} intent={showFftSinceCreationFilter ? "warning" : "none"}
                                            title="Show only FCs with changes after the project was created"
                                            onClick={(e) => {
                                                if (showFftSinceCreationFilter) {
                                                    // filter is applied, therefore we have to toggle it off and show all entries
                                                    loadFFTData(projectId, true);
                                                } else {
                                                    // filter is not applied, therefore we have to display changes after project was created
                                                    loadFFTData(projectId, false);
                                                }

                                                // toggle the filter flag 
                                                setShowFftSinceCreationFilter(show => !show);
                                            }}
                                        />

                                        <Divider />
                                        {isProjectApproved ?
                                            <>
                                                <Button icon="tag-add" title="Create a snapshot" minimal={true} small={true}
                                                    onClick={(e) => { setIsTagCreationDialogOpen(true) }}
                                                />
                                                <Button icon="tags" title="Show created snapshots" minimal={true} small={true}
                                                    onClick={(e) => { setIsTagSelectionDialogOpen(true) }}
                                                />
                                                <Divider />
                                            </>
                                            : null
                                        }
                                        <Button icon="history" title="Show the history of changes" minimal={true} small={true}
                                            intent={asOfTimestampFilter ? "danger" : "none"}
                                            onClick={(e) => setIsProjectHistoryDialogOpen(true)}
                                        />
                                        <AnchorButton icon="user" title="Submit this project for approval" minimal={true} small={true}
                                            href={createLink(`/projects/${project._id}/submit-for-approval`)}
                                            disabled={disableActionButtons}
                                        />

                                        {isUserAProjectApprover(project, currentlyLoggedInUser) || (isUserAProjectEditor(project, currentlyLoggedInUser) && project.status == "submitted") ?
                                            <>
                                                <Divider />
                                                <AnchorButton icon="confirm" title="Approve submitted project" intent="danger" minimal={true} small={true}
                                                    href={createLink(`/projects/${project._id}/approval`)}
                                                />
                                            </>
                                            : null
                                        }

                                    </ButtonGroup>
                                }
                            </th>

                            <th colSpan={3} className="text-center">Nominal Location (meters in LCLS coordinates)</th>
                            <th colSpan={3} className="text-center">Nominal Angle (radians)</th>
                            <th></th>
                            <th></th>
                        </tr>
                        <tr>
                            {isProjectInDevelopment ? <th></th> : null}
                            <th onClick={e => changeSortOrder('fc')}>FC {displayFilterIconInColumn(fcFilter)}{displaySortOrderIconInColumn('fc')}</th>
                            <th onClick={e => changeSortOrder('fg_desc')}>Fungible {displayFilterIconInColumn(fgFilter)}{displaySortOrderIconInColumn('fg_desc')}</th>
                            <th onClick={e => changeSortOrder('tc_part_no')}>TC Part No. {displaySortOrderIconInColumn('tc_part_no')}</th>
                            <th onClick={e => changeSortOrder('stand')}>Stand/Nearest Stand {displaySortOrderIconInColumn('stand')}</th>
                            <th onClick={e => changeSortOrder('area')}>Area {displaySortOrderIconInColumn('area')}</th>
                            <th onClick={e => changeSortOrder('beamline')}>Beamline {displaySortOrderIconInColumn('beamline')}</th>
                            <th onClick={e => changeSortOrder('state')}>State {displayFilterIconInColumn(stateFilter)} {displaySortOrderIconInColumn('state')}</th>

                            <th onClick={e => changeSortOrder('nom_loc_z')} className="text-center">Z {displaySortOrderIconInColumn('nom_loc_z')}</th>
                            <th onClick={e => changeSortOrder('nom_loc_x')} className="text-center">X {displaySortOrderIconInColumn('nom_loc_x')}</th>
                            <th onClick={e => changeSortOrder('nom_loc_y')} className="text-center">Y {displaySortOrderIconInColumn('nom_loc_y')}</th>

                            <th onClick={e => changeSortOrder('nom_ang_z')} className="text-center">Rz {displaySortOrderIconInColumn('nom_ang_z')}</th>
                            <th onClick={e => changeSortOrder('nom_ang_x')} className="text-center">Rx {displaySortOrderIconInColumn('nom_ang_x')}</th>
                            <th onClick={e => changeSortOrder('nom_ang_y')} className="text-center">Ry {displaySortOrderIconInColumn('nom_ang_y')}</th>
                            <th onClick={e => changeSortOrder('ray_trace')}>Must Ray Trace {displaySortOrderIconInColumn('ray_trace')}</th>

                            <th>Comments</th>
                        </tr>
                    </thead>
                    <tbody>
                        {fftDataDisplay.map(device => {
                            const isEditedDevice = editedDevice == device;
                            const disableRow = isEditedTable && !isEditedDevice;
                            if (!isEditedDevice) {
                                return <DeviceDataTableRow key={device._id}
                                    project={project} device={device} currentUser={currentlyLoggedInUser}
                                    disabled={disableRow}
                                    onEdit={(device) => setEditedDevice(device)}
                                    onCopyFft={(device) => {
                                        setCurrentFFT({ _id: device._id, fc: device.fc, fg: device.fg });
                                        setIsCopyFFTDialogOpen(true);
                                    }}
                                    onDeleteFft={(device) => {
                                        setCurrentFFT({ _id: device._id, fc: device.fc, fg: device.fg });
                                        setIsDeleteDialogOpen(true);
                                    }}
                                    onUserComment={(device) => {
                                        setCommentDevice(device);
                                        setIsFftCommentViewerOpen(true);
                                    }}
                                />
                            }

                            return <DeviceDataEditTableRow key={device.id} keymap={keymap} project={project} device={device}
                                availableFftStates={availableFftStates}
                                availableLocations={deviceLocations}
                                availableBeamlines={beamlineLocations}
                                onEditDone={(updatedDeviceData, action) => {
                                    if (action == "cancel") {
                                        setEditedDevice(undefined);
                                        return;
                                    }

                                    // replace the change device with new/updated data
                                    // if the user replaced 'fc' or 'fg' of the device, the new device
                                    // will have a different id.
                                    const oldDevice = device;
                                    let updatedDevices = [...fftData];
                                    for (let i = 0; i < updatedDevices.length; i++) {
                                        const device = updatedDevices[i];
                                        if (device._id === oldDevice._id) {
                                            // found the device index that has to be replaced
                                            updatedDevices[i] = updatedDeviceData;
                                            break;
                                        }
                                    }

                                    setFftData(updatedDevices);
                                    setEditedDevice(undefined);
                                }}
                            />
                        })
                        }
                    </tbody>
                </table>
            </div>

            {!isLoading && !fftDataLoadingError && !isFilterApplied && fftDataDisplay.length == 0 ?
                <NonIdealState icon="search" title="No FCs Found" description={<>Project {project?.name} does not have any FCs</>} />
                : null}

            {!isLoading && isFilterApplied && fftDataDisplay.length == 0 ?
                <NonIdealState icon="filter" title="No FCs Found" description="Try changing your filters"></NonIdealState>
                : null
            }

            {project ?
                <AddFftDialog
                    dialogType="addToProject"
                    currentProject={project._id}
                    isOpen={isAddNewFftDialogOpen}
                    onClose={() => setIsAddNewFftDialogOpen(false)}
                    onSubmit={(newFft) => addNewFft(newFft)}
                />
                : null
            }

            <FilterFFTDialog
                isOpen={isFilterDialogOpen}
                possibleStates={availableFftStates}
                onClose={() => setIsFilterDialogOpen(false)}
                onSubmit={(newFcFilter, newFgFilter, newStateFilter) => {
                    setFcFilter(newFcFilter);
                    setFgFilter(newFgFilter);
                    newStateFilter = newStateFilter.startsWith("---") ? "" : newStateFilter;
                    setStateFilter(newStateFilter);
                    updateQueryParams(newFcFilter, newFgFilter, newStateFilter, asOfTimestampFilter);
                    setIsFilterDialogOpen(false);
                }}
            />

            {project ?
                <CopyFFTToProjectDialog
                    isOpen={isCopyFFTDialogOpen}
                    FFT={currentFFT}
                    currentProject={project}
                    onClose={() => setIsCopyFFTDialogOpen(false)}
                    onSubmit={(newDeviceDetails) => {
                        // find current fft and update device details
                        let updatedData = [];
                        for (let d of fftData) {
                            if (d._id != newDeviceDetails._id) {
                                updatedData.push(d);
                                continue;
                            }
                            updatedData.push(newDeviceDetails);
                        }
                        setFftData(updatedData);
                        setIsCopyFFTDialogOpen(false);
                    }}
                /> : null}

            {project ?
                <Alert className="alert-default"
                    intent="danger"
                    cancelButtonText="Cancel"
                    confirmButtonText="Delete"
                    isOpen={isDeleteDialogOpen}
                    onClose={e => {
                        setCurrentFFT({ _id: '', fc: '', fg: '' });
                        setIsDeleteDialogOpen(false);
                    }}
                    onConfirm={(e) => {
                        const fft = currentFFT
                        removeFftsFromProject(project._id, [fft])
                            .then(() => {
                                setCurrentFFT({ _id: '', fc: '', fg: '' });
                                setIsDeleteDialogOpen(false);

                                // update data 
                                let updatedFftData = fftData.filter(d => d._id != fft._id);
                                setFftData(updatedFftData);
                            }).catch((e: JsonErrorMsg) => {
                                let msg = `Failed to delete a device ${currentFFT.fc}-${currentFFT.fg}: ${e.error}`;
                                setErrorAlertMsg(msg);
                            });
                    }}
                >
                    <h5 className="alert-title"><Icon icon="trash" />Delete {currentFFT.fc}?</h5>
                    <p>Do you really want to delete a device <b>{currentFFT.fc}</b> from a project <b>{project.name}</b>?</p>
                    <p><i>This will permanently delete the entire history of device value changes, as well as all related discussion comments!</i></p>
                </Alert>
                : null
            }

            {project && commentDevice ?
                <FFTCommentViewerDialog
                    isOpen={isFftCommentViewerOpen}
                    project={project}
                    user={currentlyLoggedInUser}
                    device={commentDevice}
                    onClose={() => {
                        setCommentDevice(undefined);
                        setIsFftCommentViewerOpen(false);
                    }}
                    onCommentAdd={(updatedDevice) => {
                        // TODO: this is repeated multiple times, extract into method at some point
                        let updatedFftData = [];
                        for (let fft of fftData) {
                            if (fft._id != updatedDevice._id) {
                                updatedFftData.push(fft);
                                continue;
                            }
                            updatedFftData.push(updatedDevice);
                        }
                        setFftData(updatedFftData);
                        setCommentDevice(updatedDevice);
                    }
                    }
                />
                : null}

            {project ?
                <ProjectHistoryDialog
                    currentProject={project}
                    keymap={keymap}
                    isOpen={isProjectHistoryDialogOpen}
                    onClose={() => setIsProjectHistoryDialogOpen(false)}
                    displayProjectSince={(time) => {
                        loadFFTData(project._id, true, time);
                        setIsProjectHistoryDialogOpen(false);

                        let timestampFilter = time.toISOString();
                        updateQueryParams(fcFilter, fgFilter, stateFilter, timestampFilter);
                        setAsOfTimestampFilter(timestampFilter);
                    }}
                />
                : null}
            {project && isProjectApproved ?
                <SnapshotSelectionDialog
                    isOpen={isTagSelectionDialogOpen}
                    projectId={project._id}
                    onSubmit={(tagDate) => {
                        loadFFTData(project._id, true, tagDate);
                        updateQueryParams(fcFilter, fgFilter, stateFilter, tagDate.toISOString());
                        setAsOfTimestampFilter(tagDate.toISOString());
                        setIsTagSelectionDialogOpen(false);
                    }}
                    onClose={() => setIsTagSelectionDialogOpen(false)}
                />
                : null}
            {project && isProjectApproved ?
                <SnapshotCreationDialog
                    isOpen={isTagCreationDialogOpen}
                    projectId={project._id}
                    onSubmit={() => setIsTagCreationDialogOpen(false)}
                    onClose={() => setIsTagCreationDialogOpen(false)}
                />
                : null}
            {project ?
                <ProjectImportDialog
                    isOpen={isImportDialogOpen}
                    project={project}
                    onClose={(dataImported) => {
                        if (dataImported) {
                            // clear filters and reload devices so that the user can see the imported devices right away 
                            setFcFilter('')
                            setFgFilter('');
                            setStateFilter('');
                            setAsOfTimestampFilter('');
                            setShowFftSinceCreationFilter(false);
                            updateQueryParams('', '', '', '');
                            const showAllEntries = true;
                            loadFFTData(projectId, showAllEntries);
                        }
                        setIsImportDialogOpen(false);
                    }}
                />
                : null}
            {project ?
                <ProjectExportDialog
                    isOpen={isExportDialogOpen}
                    project={project}
                    onSubmit={() => setIsExportDialogOpen(false)}
                    onClose={() => setIsExportDialogOpen(false)}
                />
                : null
            }
            {/* Alert for displaying error messages that may happen in other dialogs */}
            <Alert
                className="alert-default"
                confirmButtonText="Ok"
                onConfirm={(e) => setErrorAlertMsg('')}
                intent="danger"
                isOpen={errorAlertMsg != ""}>
                <h5 className="alert-title"><Icon icon="error" />Error</h5>
                <p>{errorAlertMsg}</p>
            </Alert>
        </HtmlPage >
    )
}

export const formatDevicePositionNumber = (value?: number | string): string => {
    if (value === undefined) {
        return '';
    }
    if (typeof value === "string") {
        return value;
    }
    return value.toFixed(7);
}


const DeviceDataTableRow: React.FC<{ project?: ProjectInfo, device: ProjectDeviceDetails, currentUser: string, disabled: boolean, onEdit: (device: ProjectDeviceDetails) => void, onCopyFft: (device: ProjectDeviceDetails) => void, onDeleteFft: (device: ProjectDeviceDetails) => void, onUserComment: (device: ProjectDeviceDetails) => void }> = ({ project, device, currentUser, disabled, onEdit, onCopyFft, onDeleteFft, onUserComment }) => {
    // we have to cache each table row, as once we have lots of rows in a table editing text fields within
    // becomes very slow due to constant rerendering of rows and their tooltips on every keystroke. 
    const row = useMemo(() => {
        return (
            <tr className={disabled ? 'table-disabled' : ''}>
                {project && isProjectInDevelopment(project) ?
                    <td>
                        {isUserAProjectEditor(project, currentUser) ?
                            <>
                                <Button icon="edit" minimal={true} small={true} title="Edit this device"
                                    onClick={(e) => onEdit(device)}
                                />
                                <Button icon="refresh" minimal={true} small={true} title={"Copy over the value from another project"}
                                    onClick={(e) => onCopyFft(device)}
                                />
                                <Button icon="trash" minimal={true} small={true} title={"Delete this device"}
                                    onClick={(e) => onDeleteFft(device)}
                                />
                            </>
                            : null
                        }

                        <Button icon="chat" minimal={true} small={true} title={"See user comments"}
                            onClick={(e) => onUserComment(device)}
                        >({device.discussion.length})</Button>
                    </td>
                    : null
                }

                <td>{device.fc}</td>
                <td>{device.fg_desc}</td>
                <td>{device.tc_part_no}</td>
                <td>{device.stand}</td>
                <td>{device.area}</td>
                <td>{renderTableField(device.beamline)}</td>
                <td>{device.state}</td>

                <td className="text-number">{formatDevicePositionNumber(device.nom_loc_z)}</td>
                <td className="text-number">{formatDevicePositionNumber(device.nom_loc_x)}</td>
                <td className="text-number">{formatDevicePositionNumber(device.nom_loc_y)}</td>

                <td className="text-number">{formatDevicePositionNumber(device.nom_ang_z)}</td>
                <td className="text-number">{formatDevicePositionNumber(device.nom_ang_x)}</td>
                <td className="text-number">{formatDevicePositionNumber(device.nom_ang_y)}</td>

                <td>{device.ray_trace ?? null}</td>

                <td>{device.comments}</td>
            </tr>
        )
    }, [project, device, currentUser, disabled, onCopyFft, onDeleteFft, onEdit, onUserComment])
    return row;
}



const DeviceDataEditTableRow: React.FC<{
    project?: ProjectInfo,
    keymap: Record<string, string>,
    device: ProjectDeviceDetails,
    availableFftStates: DeviceState[],
    availableLocations: string[],
    availableBeamlines: string[],
    onEditDone: (newDevice: ProjectDeviceDetails, action: "ok" | "cancel") => void,
}> = ({ project, keymap, device, availableFftStates, availableLocations, availableBeamlines, onEditDone }) => {
    const [editError, setEditError] = useState('');
    const [isSubmitting, setSubmitting] = useState(false);
    const [confirmDialogOpen, setConfirmDialogOpen] = useState(false);
    const [valueChanges, setValueChanges] = useState<Record<string, any>>({});

    interface EditField {
        key: (keyof ProjectDeviceDetails);
        type: "string" | "number" | "select" | "multi-select"
        value: [string | string[] | undefined, Dispatch<SetStateAction<string | undefined>> | Dispatch<SetStateAction<string[] | undefined>>];
        valueOptions?: string[]; // only used when type == "select"
        err: [boolean, Dispatch<SetStateAction<boolean>>];
        min?: number;
        max?: number;
        allowNumbersOnly?: boolean;
    }

    let fftStates = useMemo(() => {
        return availableFftStates.map(s => s.name);
    }, [availableFftStates])

    const editableDeviceFields: EditField[] = [
        { key: 'fc', type: "string", value: useState<string>(), err: useState(false) },
        { key: 'fg_desc', type: "string", value: useState<string>(), err: useState(false) },
        { key: 'tc_part_no', type: "string", value: useState<string>(), err: useState(false) },
        { key: 'stand', type: "string", value: useState<string>(), err: useState(false) },
        { key: 'area', type: "select", valueOptions: availableLocations, value: useState<string>(), err: useState(false) },
        { key: 'beamline', type: "multi-select", valueOptions: availableBeamlines, value: useState<string[]>(), err: useState(false) },
        { key: 'state', type: "select", valueOptions: fftStates, value: useState<string>(), err: useState(false) },

        { key: 'nom_loc_z', type: "number", value: useState<string>(), err: useState(false) },
        { key: 'nom_loc_x', type: "number", value: useState<string>(), err: useState(false) },
        { key: 'nom_loc_y', type: "number", value: useState<string>(), err: useState(false) },

        { key: 'nom_ang_z', type: "number", value: useState<string>(), err: useState(false) },
        { key: 'nom_ang_x', type: "number", value: useState<string>(), err: useState(false) },
        { key: 'nom_ang_y', type: "number", value: useState<string>(), err: useState(false) },

        { key: 'ray_trace', type: "number", value: useState<string>(), err: useState(false), max: 1, min: 0, allowNumbersOnly: true },

        { key: 'comments', type: "string", value: useState<string>(), err: useState(false) },
    ]

    useEffect(() => {
        for (let field of editableDeviceFields) {
            if (field.key == 'id') { // fft field is not editable
                continue;
            }
            field.value[1](device[field.key] as any);
        }
    // can't add editableDeviceFields as a dependency due to its use of useState()
    }, [device])    // eslint-disable-line react-hooks/exhaustive-deps 

    let errStates = editableDeviceFields.map(f => f.err[0]);
    const allFieldsAreValid = useMemo(() => {
        for (let f of editableDeviceFields) {
            if (f.err[0] === true) {
                return false;
            }
        }

        // all fields are valid, we can submit this change
        return true;
    // can't add editableDeviceFields as a dependency due to its use of useState()
    }, [...errStates])  // eslint-disable-line react-hooks/exhaustive-deps 


    const createDeviceWithChanges = (device: ProjectDeviceDetails, fields: EditField[]): ProjectDeviceDetails => {
        let copyDevice = structuredClone(device);
        for (let editField of fields) {
            let field = editField.key;
            let device = copyDevice as any;
            if (editField.type == "number") {
                device[field] = numberOrDefault(editField.value[0] as string, undefined);
            } else {
                device[field] = editField.value[0] || '';
            }
        }
        return copyDevice;
    }

    const getValueChanges = (device: Readonly<ProjectDeviceDetails>): Record<string, any> => {
        let deviceWithChanges = createDeviceWithChanges(device, editableDeviceFields);

        // find changes that have to be synced with backend
        // later on, we may have to add a user comment to each of those changes
        let fieldNames = Object.keys(deviceWithChanges) as (keyof ProjectDeviceDetails)[];
        fieldNames = fieldNames.filter(field => field != "id" && field != "discussion");
        let changes: Record<string, any> = {};
        for (let field of fieldNames) {
            let value = deviceWithChanges[field];
            if (typeof value === "string") {
                value = value.trim();
            }

            const currentValue = device[field]
            if (value !== currentValue) { // this field has changed
                if (currentValue === undefined && value === '') {
                    // this field has not changed (the current device value is not set and 'new' value is not set [empty])
                    continue;
                }

                // field has changed
                if (field === "state") {
                    // we have to transform the state from what's displayed into an enum that
                    // a backend understands, hence this transformation
                    changes[field] = DeviceState.fromString(deviceWithChanges[field]).backendEnumName;
                    continue;
                }
                changes[field] = value;
            }
        }
        return { deviceWithChanges, changes };
    }

    const submitChanges = () => {
        const { changes, deviceWithChanges } = getValueChanges(device);
        if (mapLen(changes) === 0) { // nothing to sync
            onEditDone(deviceWithChanges, 'cancel');
            return;
        }

        if (!project) {
            // this should never happen
            let msg = "Project that we want to sync our changes to does not exist: this is a programming bug that should never happen";
            console.error(msg);
            setEditError(msg)
            return;
        }

        setValueChanges(changes);
        setConfirmDialogOpen(true);
    }

    return (
        <tr>
            <td>
                <Button icon="tick" minimal={true} small={true} loading={isSubmitting}
                    title="Submit your edits"
                    disabled={!allFieldsAreValid}
                    onClick={(e) => submitChanges()}
                />

                <Button icon="cross" minimal={true} small={true} title="Discard your edits"
                    onClick={(e) => onEditDone(createDeviceWithChanges(device, editableDeviceFields), "cancel")}
                />
            </td>

            {editableDeviceFields.map((field) => {
                // the reason why we use components instead of rendering edit fields directly is due to performance
                // Rerendering the entire row and all its fields on every keystroke is noticably slow, therefore
                // we cache edit fields via components.
                let inputField: ReactNode;
                if (field.type == "string") {
                    inputField = <StringEditField value={field.value[0] as string ?? ''} setter={field.value[1]} err={field.err[0]} errSetter={field.err[1]} />
                } else if (field.type == "number") {
                    inputField = <NumericEditField value={field.value[0] as string} setter={field.value[1]} min={field.min} max={field.max} err={field.err[0]} errSetter={field.err[1]} allowNumbersOnly={field.allowNumbersOnly} />
                } else if (field.type == "select") {
                    inputField = <SelectEditField value={field.value[0] as string ?? ''} setter={field.value[1]} options={field.valueOptions || []} err={field.err[0]} errSetter={field.err[1]} />
                } else if (field.type == "multi-select") {
                    inputField = <MultiSelectEditField selectedValues={field.value[0] ? field.value[0] as string[] : []} setter={field.value[1]} options={field.valueOptions || []} err={field.err[0]} errSetter={field.err[1]} />
                } else {
                    throw new Error("Unhandled field type: ", field.type)
                }
                return <td key={field.key}>{inputField}</td>
            })
            }


            {project && confirmDialogOpen ?
                <ProjectEditConfirmDialog
                    isOpen={confirmDialogOpen}
                    valueChanges={valueChanges}
                    keymap={keymap}
                    project={project}
                    device={device}
                    onClose={() => {
                        // we just close the dialog, the user has to click the 'x' icon in the edit row
                        // to cancel the editing process
                        setConfirmDialogOpen(false);
                    }}
                    onSubmit={(updatedDevice) => {
                        // the user confirmed the changes, and the device data was submitted 
                        // close the dialog and stop editing this row.
                        setConfirmDialogOpen(false);
                        onEditDone(updatedDevice, 'ok');
                    }}
                />
                : null
            }

            {editError ?
                <Alert
                    className="alert-default"
                    confirmButtonText="Ok"
                    onConfirm={(e) => setEditError('')}
                    intent="danger"
                    isOpen={editError != ""}>
                    <h5 className="alert-title"><Icon icon="error" />Error</h5>
                    <p>{editError}</p>
                </Alert>
                : null
            }
        </tr>
    )
}


const StringEditField: React.FC<{ value: string, setter: any, err: boolean, errSetter: any }> = ({ value, setter, err, errSetter }) => {
    return useMemo(() => {
        return <InputGroup value={value} onValueChange={(val) => setter(val)} style={{ width: 'auto', minWidth: "5ch" }} fill={true} />
    }, [value, setter])
}

const SelectEditField: React.FC<{ value: string, setter: any, options: string[], err: boolean, errSetter: any }> = ({ value, setter, options, err, errSetter }) => {
    return useMemo(() => {
        return <HTMLSelect value={value} options={options} onChange={(e) => setter(e.target.value)} style={{ width: "auto" }} iconName="caret-down" fill={true} />
    }, [value, options, setter])
}

const MultiSelectEditField: React.FC<{ selectedValues: string[], setter: any, options: string[], err: boolean, errSetter: any }> = ({ selectedValues, setter, options, err, errSetter }) => {
    const filterSelect: ItemPredicate<string> = (query, val, _index, exactMatch) => {
        const normalizedValue = val.toLowerCase();
        const normalizedQuery = query.toLowerCase();
        if (exactMatch) {
            return normalizedValue === normalizedQuery;
        }

        return normalizedValue.indexOf(query) >= 0;
    }

    const removeTagValue = (tag: React.ReactNode, index: number) => {
        let values = [...selectedValues];
        values.splice(index, 1)
        setter(values);
    }

    return (<MultiSelect
        items={options}
        selectedItems={selectedValues}
        tagInputProps={{ onRemove: removeTagValue }}
        tagRenderer={(item) => <>{item}</>}
        itemRenderer={(item: string, itemProps: ItemRendererProps) => {
            if (!itemProps.modifiers.matchesPredicate) {
                return null;
            }
            return <MenuItem key={itemProps.index} roleStructure="listoption"
                active={itemProps.modifiers.active}
                selected={selectedValues !== undefined ? selectedValues.indexOf(item) >= 0 : false} text={item}
                onFocus={itemProps.handleFocus}
                onClick={itemProps.handleClick}
            />
        }}
        itemPredicate={filterSelect}
        onClear={() => setter([])}
        onItemSelect={(item: string, event?: React.SyntheticEvent<HTMLElement>) => {
            let elementShouldBeAdded = selectedValues.indexOf(item) < 0;
            if (elementShouldBeAdded) {
                let newValues = [...selectedValues, item];
                newValues.sort((a, b) => sortString(a, b, false));
                setter(newValues);
            } else {
                // remove an already added element
                let newValues = selectedValues.filter(sv => sv !== item);
                setter(newValues);
            }
        }}
        noResults={<MenuItem disabled={true} text="No Results" roleStructure="listoption" />}
        popoverProps={{ minimal: true }}
        resetOnSelect={true}
    />
    )
}

// performance optimization to avoid re-rendering every field in a row every time the user types one character in one of them.
const NumericEditField: React.FC<{ value: string | number | undefined, setter: any, err: boolean, errSetter: any, min?: number, max?: number, allowNumbersOnly?: boolean }> = ({ value, setter, err, errSetter, min, max, allowNumbersOnly: allowNumericCharsOnly }) => {
    const isNumeric = (v: string) => {
        return /^\d+$/.test(v);
    }
    const field = useMemo(() => {
        return (<NumericInput
            buttonPosition="none"
            allowNumericCharactersOnly={false}
            intent={err ? "danger" : "none"}
            style={{ width: "auto", maxWidth: "15ch", textAlign: "right" }}
            value={value}
            stepSize={1}
            minorStepSize={0.0000000001} /* this is necessary to avoid warnings: numeric input rounds number based on this precision */
            majorStepSize={1}
            max={undefined}
            min={undefined}
            fill={true}
            onValueChange={(num, v) => {
                setter(v);
                if (isNaN(num)) {
                    errSetter(true);
                    return;
                }

                // we have a valid number
                errSetter(false);

                // check special behavior
                if (allowNumericCharsOnly && v != "") {
                    let numeric = isNumeric(v);
                    errSetter(!numeric);
                }

                // check ranges if any 
                if (min != undefined) {
                    if (num < min) {
                        errSetter(true);
                    }
                }
                if (max != undefined) {
                    if (num > max) {
                        errSetter(true);
                    }
                }
            }
            }
        />
        )
    }, [value, err, allowNumericCharsOnly, errSetter, max, min, setter])
    return field;
}<|MERGE_RESOLUTION|>--- conflicted
+++ resolved
@@ -254,13 +254,8 @@
         // check if desired fft combination already exist within the project 
         // if it does, simply show an error message to the user
         for (let fft of fftData) {
-<<<<<<< HEAD
             if (fft.fc === newFft.fc.name) {
-                setErrorAlertMsg(<>FC <b>{fft.fc}</b> is already a part of the project: "{project.name}".</>);
-=======
-            if (fft.fc === newFft.fc.name && fft.fg === newFft.fg.name) {
                 setErrorAlertMsg(<>FC <b>{fft.fc}</b> is already a part of the project: &quot;{project.name}&quot;.</>);
->>>>>>> de7ece96
                 return
             }
         }
