import { HtmlPage } from "@/app/components/html_page";
import { JsonErrorMsg } from "@/app/utils/fetching";
import { createGlobMatchRegex } from "@/app/utils/glob_matcher";
import { createLink } from "@/app/utils/path_utils";
<<<<<<< HEAD
import { Alert, AnchorButton, Button, ButtonGroup, Collapse, Colors, Divider, HTMLSelect, Icon, InputGroup, NonIdealState, NumericInput } from "@blueprintjs/core";
=======
import { Alert, AnchorButton, Button, ButtonGroup, Colors, Divider, HTMLSelect, Icon, InputGroup, MenuItem, NonIdealState, NumericInput } from "@blueprintjs/core";
>>>>>>> fec7979f
import { usePathname, useRouter, useSearchParams } from "next/navigation";
import React, { Dispatch, ReactNode, SetStateAction, useEffect, useMemo, useState } from "react";
import { DeviceState, MASTER_PROJECT_NAME, ProjectDeviceDetails, ProjectDeviceDetailsNumericKeys, ProjectFFT, ProjectInfo, addFftsToProject, fetchKeymap, fetchProjectFfts, fetchProjectInfo, isProjectInDevelopment, isUserAProjectApprover, isUserAProjectEditor, removeFftsFromProject, whoAmI } from "../project_model";
import { ProjectExportDialog, ProjectImportDialog } from "../projects_overview_dialogs";
import { CopyFFTToProjectDialog, FFTCommentViewerDialog, FilterFFTDialog, ProjectEditConfirmDialog, ProjectHistoryDialog, SnapshotCreationDialog, SnapshotSelectionDialog } from "./project_dialogs";

import { LoadingSpinner } from "@/app/components/loading";
import { AddFftDialog } from "@/app/ffts/ffts_overview";
import { mapLen } from "@/app/utils/data_structure_utils";
import { numberOrDefault } from "@/app/utils/num_utils";
import { SortState, sortNumber, sortString } from "@/app/utils/sort_utils";
import { ItemPredicate, ItemRendererProps, MultiSelect } from "@blueprintjs/select";
import { FFTInfo } from "../project_model";
import { renderTableField } from "../project_utils";
import styles from './project_details.module.css';

type deviceDetailsColumn = (keyof Omit<ProjectDeviceDetails, "_id" | "comments" | "discussion">);

/**
 * Helper function for sorting device details based on the clicked table column header
 */
export function sortDeviceDataByColumn(data: ProjectDeviceDetails[], col: deviceDetailsColumn, desc: boolean) {
    if (data.length == 0) {
        return; // nothing to sort
    }

    switch (col) {
        case "fc":
            data.sort((a, b) => {
                let diff = sortString(a.fc, b.fc, desc);
                if (diff != 0) {
                    return diff;
                }
                return sortString(a.fg_desc, b.fg_desc, false); // asc 
            });
            break;
        case "fg":
            data.sort((a, b) => {
                let diff = sortString(a.fg_desc, b.fg_desc, desc);
                if (diff != 0) {
                    return diff;
                }
                return sortString(a.fc, b.fc, false); // asc
            });
            break;
        default:
            let isNumericField = ProjectDeviceDetailsNumericKeys.indexOf(col) >= 0;
            if (isNumericField) {
                data.sort((a, b) => {
                    let diff = sortNumber(a[col] as any, b[col] as any, desc);
                    if (diff != 0) {
                        return diff;
                    }
                    return sortString(a.fc, b.fc, false); // asc
                })
            } else {
                data.sort((a, b) => {
                    let diff = sortString(a[col] as any ?? '', b[col] as any ?? '', desc);
                    if (diff != 0) {
                        return diff
                    }
                    return sortString(a.fc, b.fc, false); // asc
                });
            }

            break;
    }
}


// a project specific page displays all properties of a specific project 
export const ProjectDetails: React.FC<{ projectId: string }> = ({ projectId }) => {
    // page and url info
    const router = useRouter();
    const pathName = usePathname();
    const queryParams = useSearchParams();

    // data and loading
    const [isLoading, setIsLoading] = useState(true);
    const [fftDataLoadingError, setFftDataLoadingError] = useState('');
    const [project, setProject] = useState<ProjectInfo>();
    const [fftData, setFftData] = useState<ProjectDeviceDetails[]>([]);
    const [fftDataDisplay, setFftDataDisplay] = useState<ProjectDeviceDetails[]>([]);
    const [currentlyLoggedInUser, setCurrentlyLoggedInUser] = useState<string>('');
    const [keymap, setKeymap] = useState<Record<string, string>>({});
    /* @FUTURE: these two fields may come from backend in the future */
    const [deviceLocations, setDeviceLocations] = useState(["", "EBD", "FEE", "H1.1", "H1.2", "H1.3", "H2", "XRT", "Alcove", "H4", "H4.5", "H5", "H6"]);
    const [beamlineLocations, setBeamlineLocations] = useState(["TMO", "RIX", "TXI-SXR", "TXI-HXR", "XPP", "DXS", "MFX", "CXI", "MEC"]);

    // dialogs open state
    const [isAddNewFftDialogOpen, setIsAddNewFftDialogOpen] = useState(false);
    const [isFilterDialogOpen, setIsFilterDialogOpen] = useState(false);
    const [isCopyFFTDialogOpen, setIsCopyFFTDialogOpen] = useState(false);
    const [isDeleteDialogOpen, setIsDeleteDialogOpen] = useState(false);
    const [isProjectHistoryDialogOpen, setIsProjectHistoryDialogOpen] = useState(false);
    const [isTagSelectionDialogOpen, setIsTagSelectionDialogOpen] = useState(false);
    const [isTagCreationDialogOpen, setIsTagCreationDialogOpen] = useState(false);
    const [isImportDialogOpen, setIsImportDialogOpen] = useState(false);
    const [isExportDialogOpen, setIsExportDialogOpen] = useState(false);

    const [isFftCommentViewerOpen, setIsFftCommentViewerOpen] = useState(false);
    const [commentDevice, setCommentDevice] = useState<ProjectDeviceDetails>();

    const [currentFFT, setCurrentFFT] = useState<ProjectFFT>({ _id: "", fc: "", fg: "" });
    const [errorAlertMsg, setErrorAlertMsg] = useState<ReactNode>('');

    // filters to apply
    const [fcFilter, setFcFilter] = useState("");
    const [fgFilter, setFgFilter] = useState("");
    const [availableFftStates, setAvailableFftStates] = useState<DeviceState[]>(DeviceState.allStates);
    const [stateFilter, setStateFilter] = useState("");
    const [showFftSinceCreationFilter, setShowFftSinceCreationFilter] = useState(false);
    const [asOfTimestampFilter, setAsOfTimestampFilter] = useState("");

    // tag creation
    const [tagName, setTagName] = useState("");

    // state suitable for row updates
    const [editedDevice, setEditedDevice] = useState<ProjectDeviceDetails>();

    const [sortedByColumn, setSortedByColumn] = useState<SortState<deviceDetailsColumn>>(new SortState('fc', false));


    const changeSortOrder = (columnClicked: deviceDetailsColumn) => {
        let newSortOrder = sortedByColumn.changed(columnClicked);
        setSortedByColumn(newSortOrder);
    }

    const loadFFTData = (projectId: string, showAllEntries: boolean = true, sinceTime?: Date): Promise<void | ProjectDeviceDetails[]> => {
        setIsLoading(true);
        setFftDataLoadingError('');
        return fetchProjectFfts(projectId, showAllEntries, sinceTime)
            .then(devices => {
                setFftData(devices);
                return devices;
            }).catch((e: JsonErrorMsg) => {
                let msg = `Failed to load device data: ${e.error}`;
                setFftData([]);
                setFftDataLoadingError(msg);
                console.error(msg, e);
            }).finally(() => {
                setIsLoading(false);
            });
    }

    // load project data on load
    useEffect(() => {
        setIsLoading(true);
        {
            // set filters based on query params
            setFcFilter(queryParams.get("fc") ?? "");
            setFgFilter(queryParams.get("fg_desc") ?? "");
            setStateFilter(queryParams.get("state") ?? "");
            setAsOfTimestampFilter(queryParams.get("asoftimestamp") ?? "");
        }

        const showAllEntries = true;
        const timestampFilter = queryParams.get("asoftimestamp") ?? '';
        const asOfTimestamp = timestampFilter ? new Date(timestampFilter) : undefined;

        const loadInitialData = async () => {
            const [data, fftData, keymapData, whoami] = await Promise.all([
                fetchProjectInfo(projectId),
                fetchProjectFfts(projectId, showAllEntries, asOfTimestamp),
                fetchKeymap(),
                whoAmI(),
            ])
            return { data, fftData, keymapData, whoami };
        }

        loadInitialData().then(d => {
            setProject(d.data);
            setFftData(d.fftData);
            setKeymap(d.keymapData);
            setCurrentlyLoggedInUser(d.whoami);
        }).catch((e: JsonErrorMsg) => {
            console.error("Failed to load required project data", e);
            setErrorAlertMsg("Failed to load project info: most actions will be disabled.\nError: " + e.error);
        }).finally(() => {
            setIsLoading(false);
        })
    }, [projectId, queryParams]);


    // apply table filters, when any filter or original data changes
    useEffect(() => {
        let fcGlobMatcher = createGlobMatchRegex(fcFilter)
        let fgGlobMatcher = createGlobMatchRegex(fgFilter);
        let filteredFftData = fftData.filter(d => {
            if (fcFilter) {
                return fcGlobMatcher.test(d.fc);
            }
            return true;
        }).filter(d => {
            if (fgFilter) {
                return fgGlobMatcher.test(d.fg_desc);
            }
            return true;
        }).filter(d => {
            if (stateFilter) {
                return d.state === stateFilter;
            }
            return true;
        })

        sortDeviceDataByColumn(filteredFftData, sortedByColumn.column, sortedByColumn.sortDesc);
        setFftDataDisplay(filteredFftData);
    }, [fftData, fcFilter, fgFilter, stateFilter, sortedByColumn]);


    const displayFilterIconInColumn = (filterValue: string) => {
        if (!filterValue) {
            return null;
        }
        return <Icon icon="filter" color={Colors.RED2} className="ms-1" />
    }

    const displaySortOrderIconInColumn = (col: deviceDetailsColumn) => {
        if (col != sortedByColumn.column) {
            return null;
        }
        return <Icon icon={sortedByColumn.sortDesc ? "arrow-down" : "arrow-up"} className="ms-1" />
    }

    const updateQueryParams = (fcFilter: string, fgFilter: string, stateFilter: string, asOfTimestampFilter: string) => {
        const params = new URLSearchParams();
        if (fcFilter) {
            params.set("fc", fcFilter);
        }
        if (fgFilter) {
            params.set("fg", fgFilter);
        }
        if (stateFilter) {
            params.set("state", stateFilter);
        }
        if (asOfTimestampFilter) {
            params.set("asoftimestamp", asOfTimestampFilter)
        }
        router.replace(`${pathName}?${params.toString()}`)
    }

    const addNewFft = (newFft: FFTInfo) => {
        if (!project) {
            // this should never happen
            setErrorAlertMsg("Can't add a new fft to a project without knowing the project details; this is a programming bug");
            return;
        }

        // check if desired fft combination already exist within the project 
        // if it does, simply show an error message to the user
        for (let fft of fftData) {
            if (fft.fc === newFft.fc.name) {
                setErrorAlertMsg(<>FC <b>{fft.fc}</b> is already a part of the project: &quot;{project.name}&quot;.</>);
                return
            }
        }

        /*         let fft: ProjectDevice = {
                    fc: newFft,
                } */
        return addFftsToProject(project._id, newFft)
            .then(data => {
                // TODO: when we try to add an fft that is already there, the backend doesn't complain
                // it just returns success: true, erromsg: no changes detected.
                // TODO: we only need the fft that was updated, not all ffts of the project
                setFftData(data)
                setIsAddNewFftDialogOpen(false);
            }).catch((e: JsonErrorMsg) => {
                let msg = "Failed to add an fft to a project: " + e.error;
                console.error(msg, e);
                setErrorAlertMsg(msg);
            });
    }

    const createCsvStringFromDevices = (devices: ProjectDeviceDetails[]): string => {
        // render field or empty if it's undefined
        const r = (field: any) => {
            if (field == undefined || field == null) {
                return '';
            }
            return field;
        }

        // create the csv document from filtered devices
        let data = `FC,Fungible,TC_part_no,Stand,Area,Beamline,State,LCLS_Z_loc,LCLS_X_loc,LCLS_Y_loc,LCLS_Z_roll,LCLS_X_pitch,LCLS_Y_yaw,Must_Ray_Trace,Comments\n`;
        for (let device of devices) {
            data += `${r(device.fc)},${r(device.fg_desc)},${r(device.tc_part_no)},${r(device.stand)},${r(device.area)},"${r(device.beamline.join(", "))}",${r(device.state)},${r(device.nom_loc_z)},${r(device.nom_loc_x)},${r(device.nom_loc_y)},${r(device.nom_ang_z)},${r(device.nom_ang_x)},${r(device.nom_ang_y)},${r(device.ray_trace)},${r(device.comments)}\n`;
        }
        return data;
    }


    // -------------------- rendering part -------------------- 

    if (isLoading) {
        return (
            <HtmlPage>
                <LoadingSpinner className="mb-4 mt-4" title="Loading" description={"Loading project data..."} isLoading={isLoading} />
            </HtmlPage>
        )
    }

    if (fftDataLoadingError) {
        return (
            <HtmlPage>
                <NonIdealState className="mb-4 mt-4" icon="error" title="Error" description={fftDataLoadingError} />
            </HtmlPage>
        )
    }

    if (!project) {
        // This edge case should never happen: either all data was loaded or there was an error.
        // The only way this could happen, is if the backend returned an empty JSON dictionary
        return (<HtmlPage>
            <NonIdealState className="mb-4 mt-4" icon="error" title="Error" description={'Not everything was loaded correctly: this is a programming bug'} />
        </HtmlPage>
        )
    }

    const isProjectApproved = project && project.name == MASTER_PROJECT_NAME;
    const isProjectInDevelopment = project && project.name !== MASTER_PROJECT_NAME && project.status === "development";
    const isFilterApplied = fcFilter != "" || fgFilter != "" || stateFilter != "";
    const isRemoveFilterEnabled = isFilterApplied || showFftSinceCreationFilter || asOfTimestampFilter;
    const isEditedTable = editedDevice != undefined;
    const disableActionButtons = !project || project.name === MASTER_PROJECT_NAME || project.status != "development" || !isUserAProjectEditor(project, currentlyLoggedInUser)

    return (
        <HtmlPage>
            {/* NOTE: horizontally scrollable table with sticky header only works if it's max height is capped */}
            <div className="table-responsive" style={{ maxHeight: 'calc(100vh - 130px)' }}>
                <table className={`table table-bordered table-sm table-sticky ${styles.detailsTable} ${isProjectInDevelopment ? "dev" : ""}`}>
                    <thead>
                        <tr>
                            <th colSpan={8}>
                                <ButtonGroup vertical={false} className={isEditedTable ? "table-disabled" : ''}>

                                    <h5 className="m-0 me-3" style={{ color: Colors.RED2 }}>{project?.name}</h5>

                                    <Button icon="import" title="Download a copy of this project"
                                        variant="minimal" size="small"
                                        onClick={(e) => { setIsExportDialogOpen(true) }}
                                    />

                                    <Button icon="bring-data" title="Download filtered data"
                                        variant="minimal" size="small"
                                        disabled={!isFilterApplied}
                                        onClick={e => {
                                            let data = createCsvStringFromDevices(fftDataDisplay)
                                            let blob = new Blob([data], { type: "text/plain" });
                                            let url = window.URL.createObjectURL(blob);
                                            let a = document.createElement('a');
                                            a.href = url;
                                            const now = new Date().toISOString();
                                            a.download = `${project.name}_${now}_filtered.csv`;
                                            a.click();
                                        }}
                                    />

                                    <Button icon="export" title="Upload data to this project"
                                        variant="minimal" size="small"
                                        disabled={disableActionButtons}
                                        onClick={(e) => { setIsImportDialogOpen(true) }}
                                    />

                                    <Divider />

                                    <Button icon="add" title="Add a new Device to Project" variant="minimal" size="small"
                                        disabled={disableActionButtons}
                                        onClick={e => setIsAddNewFftDialogOpen(true)}
                                    />

                                    <Divider />

                                    <Button icon="filter" title="Filter FFTs" variant="minimal" size="small" intent={isFilterApplied ? "warning" : "none"} onClick={(e) => setIsFilterDialogOpen(true)} />

                                    <Button icon="filter-remove" title="Clear filters to show all FFTs" variant="minimal" size="small" disabled={!isRemoveFilterEnabled}
                                        onClick={(e) => {
                                            setFcFilter('')
                                            setFgFilter('');
                                            setStateFilter('');
                                            let timestampFilter = asOfTimestampFilter;
                                            setAsOfTimestampFilter('');

                                            if (showFftSinceCreationFilter) {
                                                setShowFftSinceCreationFilter(false);
                                                loadFFTData(project._id, true);
                                            } else if (timestampFilter) {
                                                // timestamp filter was applied and now we have to load original data
                                                loadFFTData(project._id, true);
                                            }
                                            updateQueryParams('', '', '', '');
                                        }}
                                    />

                                    <Button icon="filter-open" variant="minimal" size="small" intent={showFftSinceCreationFilter ? "warning" : "none"}
                                        title="Show only FCs with changes after the project was created"
                                        onClick={(e) => {
                                            if (showFftSinceCreationFilter) {
                                                // filter is applied, therefore we have to toggle it off and show all entries
                                                loadFFTData(projectId, true);
                                            } else {
                                                // filter is not applied, therefore we have to display changes after project was created
                                                loadFFTData(projectId, false);
                                            }

                                            // toggle the filter flag 
                                            setShowFftSinceCreationFilter(show => !show);
                                        }}
                                    />

                                    <Divider />

                                    {isProjectApproved ?
                                        <>
                                            <Button icon="tag-add" title="Create a snapshot" variant="minimal" size="small"
                                                onClick={(e) => { setIsTagCreationDialogOpen(true) }} />
                                            <Button icon="tags" title="Show created snapshots" variant="minimal" size="small"
                                                onClick={(e) => { setIsTagSelectionDialogOpen(true) }} />
                                            <Divider />
                                        </>
                                        : null
                                    }

                                    <Button icon="history" title="Show the history of changes" variant="minimal" size="small"
                                        intent={asOfTimestampFilter ? "danger" : "none"}
                                        onClick={(e) => setIsProjectHistoryDialogOpen(true)}
                                    />

                                    <AnchorButton icon="user" title="Submit this project for approval" variant="minimal" size="small"
                                        href={createLink(`/projects/${project._id}/submit-for-approval`)}
                                        disabled={disableActionButtons}
                                    />

                                    {isUserAProjectApprover(project, currentlyLoggedInUser) || (isUserAProjectEditor(project, currentlyLoggedInUser) && project.status == "submitted") ?
                                        <>
                                            <Divider />
                                            <AnchorButton icon="confirm" title="Approve submitted project" intent="danger" variant="minimal" size="small"
                                                href={createLink(`/projects/${project._id}/approval`)} />
                                        </>
                                        : null
                                    }

                                </ButtonGroup>
                            </th>

                            <th colSpan={3} className="text-center">Nominal Location (meters in LCLS coordinates)</th>
                            <th colSpan={3} className="text-center">Nominal Angle (radians)</th>
                            <th></th>
                            <th></th>
                        </tr>
                        <tr>
                            <th></th>
                            <th onClick={e => changeSortOrder('fc')}>FC {displayFilterIconInColumn(fcFilter)}{displaySortOrderIconInColumn('fc')}</th>
                            <th onClick={e => changeSortOrder('fg_desc')}>Fungible {displayFilterIconInColumn(fgFilter)}{displaySortOrderIconInColumn('fg_desc')}</th>
                            <th onClick={e => changeSortOrder('tc_part_no')}>TC Part No. {displaySortOrderIconInColumn('tc_part_no')}</th>
                            <th onClick={e => changeSortOrder('stand')}>Stand/Nearest Stand {displaySortOrderIconInColumn('stand')}</th>
                            <th onClick={e => changeSortOrder('area')}>Area {displaySortOrderIconInColumn('area')}</th>
                            <th onClick={e => changeSortOrder('beamline')}>Beamline {displaySortOrderIconInColumn('beamline')}</th>
                            <th onClick={e => changeSortOrder('state')}>State {displayFilterIconInColumn(stateFilter)} {displaySortOrderIconInColumn('state')}</th>

                            <th onClick={e => changeSortOrder('nom_loc_z')} className="text-center">Z {displaySortOrderIconInColumn('nom_loc_z')}</th>
                            <th onClick={e => changeSortOrder('nom_loc_x')} className="text-center">X {displaySortOrderIconInColumn('nom_loc_x')}</th>
                            <th onClick={e => changeSortOrder('nom_loc_y')} className="text-center">Y {displaySortOrderIconInColumn('nom_loc_y')}</th>

                            <th onClick={e => changeSortOrder('nom_ang_z')} className="text-center">Rz {displaySortOrderIconInColumn('nom_ang_z')}</th>
                            <th onClick={e => changeSortOrder('nom_ang_x')} className="text-center">Rx {displaySortOrderIconInColumn('nom_ang_x')}</th>
                            <th onClick={e => changeSortOrder('nom_ang_y')} className="text-center">Ry {displaySortOrderIconInColumn('nom_ang_y')}</th>
                            <th onClick={e => changeSortOrder('ray_trace')}>Must Ray Trace {displaySortOrderIconInColumn('ray_trace')}</th>

                            <th>Comments</th>
                        </tr>
                    </thead>
                    <tbody>
                        {fftDataDisplay.map(device => {
                            const isEditedDevice = editedDevice == device;
                            const disableRow = isEditedTable && !isEditedDevice;
                            if (!isEditedDevice) {
                                return <DeviceDataTableRow key={device._id}
                                    project={project} device={device} currentUser={currentlyLoggedInUser}
                                    disabled={disableRow}
                                    onEdit={(device) => setEditedDevice(device)}
                                    onCopyFft={(device) => {
                                        setCurrentFFT({ _id: device._id, fc: device.fc, fg: device.fg });
                                        setIsCopyFFTDialogOpen(true);
                                    }}
                                    onDeleteFft={(device) => {
                                        setCurrentFFT({ _id: device._id, fc: device.fc, fg: device.fg });
                                        setIsDeleteDialogOpen(true);
                                    }}
                                    onUserComment={(device) => {
                                        setCommentDevice(device);
                                        setIsFftCommentViewerOpen(true);
                                    }}
                                />
                            }

                            return <DeviceDataEditTableRow key={device.id} keymap={keymap} project={project} device={device}
                                availableFftStates={availableFftStates}
                                availableLocations={deviceLocations}
                                availableBeamlines={beamlineLocations}
                                onEditDone={(updatedDeviceData, action) => {
                                    if (action == "cancel") {
                                        setEditedDevice(undefined);
                                        return;
                                    }

                                    // replace the change device with new/updated data
                                    // if the user replaced 'fc' or 'fg' of the device, the new device
                                    // will have a different id.
                                    const oldDevice = device;
                                    let updatedDevices = [...fftData];
                                    for (let i = 0; i < updatedDevices.length; i++) {
                                        const device = updatedDevices[i];
                                        if (device._id === oldDevice._id) {
                                            // found the device index that has to be replaced
                                            updatedDevices[i] = updatedDeviceData;
                                            break;
                                        }
                                    }

                                    setFftData(updatedDevices);
                                    setEditedDevice(undefined);
                                }}
                            />
                        })
                        }
                    </tbody>
                </table>
            </div>

            {!isLoading && !fftDataLoadingError && !isFilterApplied && fftDataDisplay.length == 0 ?
                <NonIdealState icon="search" title="No FCs Found" description={<>Project {project?.name} does not have any FCs</>} />
                : null}

            {!isLoading && isFilterApplied && fftDataDisplay.length == 0 ?
                <NonIdealState icon="filter" title="No FCs Found" description="Try changing your filters"></NonIdealState>
                : null
            }

            {project ?
                <AddFftDialog
                    dialogType="addToProject"
                    currentProject={project._id}
                    isOpen={isAddNewFftDialogOpen}
                    onClose={() => setIsAddNewFftDialogOpen(false)}
                    onSubmit={(newFft) => addNewFft(newFft)}
                />
                : null
            }

            <FilterFFTDialog
                isOpen={isFilterDialogOpen}
                possibleStates={availableFftStates}
                onClose={() => setIsFilterDialogOpen(false)}
                onSubmit={(newFcFilter, newFgFilter, newStateFilter) => {
                    setFcFilter(newFcFilter);
                    setFgFilter(newFgFilter);
                    newStateFilter = newStateFilter.startsWith("---") ? "" : newStateFilter;
                    setStateFilter(newStateFilter);
                    updateQueryParams(newFcFilter, newFgFilter, newStateFilter, asOfTimestampFilter);
                    setIsFilterDialogOpen(false);
                }}
            />

            {project ?
                <CopyFFTToProjectDialog
                    isOpen={isCopyFFTDialogOpen}
                    FFT={currentFFT}
                    currentProject={project}
                    onClose={() => setIsCopyFFTDialogOpen(false)}
                    onSubmit={(newDeviceDetails) => {
                        // find current fft and update device details
                        let updatedData = [];
                        for (let d of fftData) {
                            if (d._id != newDeviceDetails._id) {
                                updatedData.push(d);
                                continue;
                            }
                            updatedData.push(newDeviceDetails);
                        }
                        setFftData(updatedData);
                        setIsCopyFFTDialogOpen(false);
                    }}
                /> : null}

            {project ?
                <Alert className="alert-default"
                    intent="danger"
                    cancelButtonText="Cancel"
                    confirmButtonText="Delete"
                    isOpen={isDeleteDialogOpen}
                    onClose={e => {
                        setCurrentFFT({ _id: '', fc: '', fg: '' });
                        setIsDeleteDialogOpen(false);
                    }}
                    onConfirm={(e) => {
                        const fft = currentFFT
                        removeFftsFromProject(project._id, [fft])
                            .then(() => {
                                setCurrentFFT({ _id: '', fc: '', fg: '' });
                                setIsDeleteDialogOpen(false);

                                // update data 
                                let updatedFftData = fftData.filter(d => d._id != fft._id);
                                setFftData(updatedFftData);
                            }).catch((e: JsonErrorMsg) => {
                                let msg = `Failed to delete a device ${currentFFT.fc}-${currentFFT.fg}: ${e.error}`;
                                setErrorAlertMsg(msg);
                            });
                    }}
                >
                    <h5 className="alert-title"><Icon icon="trash" />Delete {currentFFT.fc}?</h5>
                    <p>Do you really want to delete a device <b>{currentFFT.fc}</b> from a project <b>{project.name}</b>?</p>
                    <p><i>This will permanently delete the entire history of device value changes, as well as all related discussion comments!</i></p>
                </Alert>
                : null
            }

            {project && commentDevice ?
                <FFTCommentViewerDialog
                    isOpen={isFftCommentViewerOpen}
                    project={project}
                    user={currentlyLoggedInUser}
                    device={commentDevice}
                    onClose={() => {
                        setCommentDevice(undefined);
                        setIsFftCommentViewerOpen(false);
                    }}
                    onCommentAdd={(updatedDevice) => {
                        // TODO: this is repeated multiple times, extract into method at some point
                        let updatedFftData = [];
                        for (let fft of fftData) {
                            if (fft._id != updatedDevice._id) {
                                updatedFftData.push(fft);
                                continue;
                            }
                            updatedFftData.push(updatedDevice);
                        }
                        setFftData(updatedFftData);
                        setCommentDevice(updatedDevice);
                    }
                    }
                />
                : null}

            {project ?
                <ProjectHistoryDialog
                    currentProject={project}
                    keymap={keymap}
                    isOpen={isProjectHistoryDialogOpen}
                    onClose={() => setIsProjectHistoryDialogOpen(false)}
                    displayProjectSince={(time) => {
                        loadFFTData(project._id, true, time);
                        setIsProjectHistoryDialogOpen(false);

                        let timestampFilter = time.toISOString();
                        updateQueryParams(fcFilter, fgFilter, stateFilter, timestampFilter);
                        setAsOfTimestampFilter(timestampFilter);
                    }}
                />
                : null}
            {project && isProjectApproved ?
                <SnapshotSelectionDialog
                    isOpen={isTagSelectionDialogOpen}
                    projectId={project._id}
                    onSubmit={(tagDate) => {
                        loadFFTData(project._id, true, tagDate);
                        updateQueryParams(fcFilter, fgFilter, stateFilter, tagDate.toISOString());
                        setAsOfTimestampFilter(tagDate.toISOString());
                        setIsTagSelectionDialogOpen(false);
                    }}
                    onClose={() => setIsTagSelectionDialogOpen(false)}
                />
                : null}
            {project && isProjectApproved ?
                <SnapshotCreationDialog
                    isOpen={isTagCreationDialogOpen}
                    projectId={project._id}
                    onSubmit={() => setIsTagCreationDialogOpen(false)}
                    onClose={() => setIsTagCreationDialogOpen(false)}
                />
                : null}
            {project ?
                <ProjectImportDialog
                    isOpen={isImportDialogOpen}
                    project={project}
                    onClose={(dataImported) => {
                        if (dataImported) {
                            // clear filters and reload devices so that the user can see the imported devices right away 
                            setFcFilter('')
                            setFgFilter('');
                            setStateFilter('');
                            setAsOfTimestampFilter('');
                            setShowFftSinceCreationFilter(false);
                            updateQueryParams('', '', '', '');
                            const showAllEntries = true;
                            loadFFTData(projectId, showAllEntries);
                        }
                        setIsImportDialogOpen(false);
                    }}
                />
                : null}
            {project ?
                <ProjectExportDialog
                    isOpen={isExportDialogOpen}
                    project={project}
                    onSubmit={() => setIsExportDialogOpen(false)}
                    onClose={() => setIsExportDialogOpen(false)}
                />
                : null
            }
            {/* Alert for displaying error messages that may happen in other dialogs */}
            <Alert
                className="alert-default"
                confirmButtonText="Ok"
                onConfirm={(e) => setErrorAlertMsg('')}
                intent="danger"
                isOpen={errorAlertMsg != ""}>
                <h5 className="alert-title"><Icon icon="error" />Error</h5>
                <p>{errorAlertMsg}</p>
            </Alert>
        </HtmlPage >
    )
}

export const formatDevicePositionNumber = (value?: number | string): string => {
    if (value === undefined) {
        return '';
    }
    if (typeof value === "string") {
        return value;
    }
    return value.toFixed(7);
}


const DeviceDataTableRow: React.FC<{ project: ProjectInfo, device: ProjectDeviceDetails, currentUser: string, disabled: boolean, onEdit: (device: ProjectDeviceDetails) => void, onCopyFft: (device: ProjectDeviceDetails) => void, onDeleteFft: (device: ProjectDeviceDetails) => void, onUserComment: (device: ProjectDeviceDetails) => void }> = ({ project, device, currentUser, disabled, onEdit, onCopyFft, onDeleteFft, onUserComment }) => {
    // we have to cache each table row, as once we have lots of rows in a table editing text fields within
    // becomes very slow due to constant rerendering of rows and their tooltips on every keystroke. 
    const [subdeviceRowOpen, setSubdeviceRowOpen] = useState(false);
    const row = useMemo(() => {
        /* TODO: 
        depending on the row position in the table, we will have to mark them as striped or not
        striped = i +1 % 2 == 0 
        */

        // turn this on, depending on the type of a device 
        const hasSubdevice = true;
        const trClassName = `${styles.deviceRow}${disabled ? ' table-disabled' : ''}`

        return (
            <>
                <tr className={trClassName}>
                    <td>
                        {isProjectInDevelopment(project) && isUserAProjectEditor(project, currentUser) ?
                            <>
                                <Button icon="edit" variant="minimal" size="small" title="Edit this device"
                                    onClick={(e) => onEdit(device)}
                                />
                                <Button icon="refresh" variant="minimal" size="small" title={"Copy over the value from another project"}
                                    onClick={(e) => onCopyFft(device)}
                                />
                                <Button icon="trash" variant="minimal" size="small" title={"Delete this device"}
                                    onClick={(e) => onDeleteFft(device)}
                                />
                                <Button icon="chat" variant="minimal" size="small" title={"See user comments"}
                                    onClick={(e) => onUserComment(device)}
                                >({device.discussion.length})</Button>
                            </>
                            : null
                        }

                        <Button icon={subdeviceRowOpen ? 'chevron-down' : 'chevron-right'}
                            variant="minimal" size="small"
                            onClick={e => setSubdeviceRowOpen(open => !open)} />
                    </td>
<<<<<<< HEAD
=======
                    : null
                }

                <td>{device.fc}</td>
                <td>{device.fg_desc}</td>
                <td>{device.tc_part_no}</td>
                <td>{device.stand}</td>
                <td>{device.area}</td>
                <td>{renderTableField(device.beamline)}</td>
                <td>{device.state}</td>

                <td className="text-number">{formatDevicePositionNumber(device.nom_loc_z)}</td>
                <td className="text-number">{formatDevicePositionNumber(device.nom_loc_x)}</td>
                <td className="text-number">{formatDevicePositionNumber(device.nom_loc_y)}</td>
>>>>>>> fec7979f

                    <td>{device.fc}</td>
                    <td>{device.fg_desc}</td>
                    <td>{device.tc_part_no}</td>
                    <td>{device.stand}</td>
                    <td>{device.location}</td>
                    <td>{device.beamline}</td>
                    <td>{device.state}</td>

                    <td className="text-number">{formatDevicePositionNumber(device.nom_loc_z)}</td>
                    <td className="text-number">{formatDevicePositionNumber(device.nom_loc_x)}</td>
                    <td className="text-number">{formatDevicePositionNumber(device.nom_loc_y)}</td>

                    <td className="text-number">{formatDevicePositionNumber(device.nom_ang_z)}</td>
                    <td className="text-number">{formatDevicePositionNumber(device.nom_ang_x)}</td>
                    <td className="text-number">{formatDevicePositionNumber(device.nom_ang_y)}</td>

                    <td>{device.ray_trace ?? null}</td>

                    <td>{device.comments}</td>
                </tr>

                {hasSubdevice && <tr className={styles.subdeviceRow}>
                    <td colSpan={999} style={{ 'padding': '0', 'paddingLeft': '2rem' }}>
                        <Collapse isOpen={subdeviceRowOpen}>
                            <p className="pt-2"><b>{device.fc}</b></p>
                            <table className="table table-hover table-sm table-bordered mb-4">
                                <thead style={{ "boxShadow": "1px 1px 0px #ccc" }}>
                                    <tr>
                                        <th></th>
                                        <th>FC</th>
                                        <th>FG</th>
                                        <th>State</th>
                                    </tr>
                                </thead>
                                <tbody>
                                    <tr>
                                        <th>MCD</th>
                                        <td>{device.fc}</td>
                                        <td>{device.fg}</td>
                                        <td>{device.state}</td>
                                    </tr>
                                    <tr>
                                        <th>Location</th>
                                        <td>{device.nom_loc_x}</td>
                                        <td>{device.nom_loc_y}</td>
                                        <td>{device.nom_loc_z}</td>
                                    </tr>
                                </tbody>
                            </table>
                        </Collapse>
                    </td>
                </tr>
                }
            </>
        )
<<<<<<< HEAD
    }, [project, device, currentUser, disabled, subdeviceRowOpen])
=======
    }, [project, device, currentUser, disabled, onCopyFft, onDeleteFft, onEdit, onUserComment])
>>>>>>> fec7979f
    return row;
}



const DeviceDataEditTableRow: React.FC<{
    project: ProjectInfo,
    keymap: Record<string, string>,
    device: ProjectDeviceDetails,
    availableFftStates: DeviceState[],
    availableLocations: string[],
    availableBeamlines: string[],
    onEditDone: (newDevice: ProjectDeviceDetails, action: "ok" | "cancel") => void,
}> = ({ project, keymap, device, availableFftStates, availableLocations, availableBeamlines, onEditDone }) => {
    const [editError, setEditError] = useState('');
    const [isSubmitting, setSubmitting] = useState(false);
    const [confirmDialogOpen, setConfirmDialogOpen] = useState(false);
    const [valueChanges, setValueChanges] = useState<Record<string, any>>({});

    interface EditField {
        key: (keyof ProjectDeviceDetails);
        type: "string" | "number" | "select" | "multi-select"
        value: [string | string[] | undefined, Dispatch<SetStateAction<string | undefined>> | Dispatch<SetStateAction<string[] | undefined>>];
        valueOptions?: string[]; // only used when type == "select"
        err: [boolean, Dispatch<SetStateAction<boolean>>];
        min?: number;
        max?: number;
        allowNumbersOnly?: boolean;
    }

    let fftStates = useMemo(() => {
        return availableFftStates.map(s => s.name);
    }, [availableFftStates])

    const editableDeviceFields: EditField[] = [
        { key: 'fc', type: "string", value: useState<string>(), err: useState(false) },
        { key: 'fg_desc', type: "string", value: useState<string>(), err: useState(false) },
        { key: 'tc_part_no', type: "string", value: useState<string>(), err: useState(false) },
        { key: 'stand', type: "string", value: useState<string>(), err: useState(false) },
        { key: 'area', type: "select", valueOptions: availableLocations, value: useState<string>(), err: useState(false) },
        { key: 'beamline', type: "multi-select", valueOptions: availableBeamlines, value: useState<string[]>(), err: useState(false) },
        { key: 'state', type: "select", valueOptions: fftStates, value: useState<string>(), err: useState(false) },

        { key: 'nom_loc_z', type: "number", value: useState<string>(), err: useState(false) },
        { key: 'nom_loc_x', type: "number", value: useState<string>(), err: useState(false) },
        { key: 'nom_loc_y', type: "number", value: useState<string>(), err: useState(false) },

        { key: 'nom_ang_z', type: "number", value: useState<string>(), err: useState(false) },
        { key: 'nom_ang_x', type: "number", value: useState<string>(), err: useState(false) },
        { key: 'nom_ang_y', type: "number", value: useState<string>(), err: useState(false) },

        { key: 'ray_trace', type: "number", value: useState<string>(), err: useState(false), max: 1, min: 0, allowNumbersOnly: true },

        { key: 'comments', type: "string", value: useState<string>(), err: useState(false) },
    ]

    useEffect(() => {
        for (let field of editableDeviceFields) {
            if (field.key == 'id') { // fft field is not editable
                continue;
            }
            field.value[1](device[field.key] as any);
        }
    // can't add editableDeviceFields as a dependency due to its use of useState()
    }, [device])    // eslint-disable-line react-hooks/exhaustive-deps 

    let errStates = editableDeviceFields.map(f => f.err[0]);
    const allFieldsAreValid = useMemo(() => {
        for (let f of editableDeviceFields) {
            if (f.err[0] === true) {
                return false;
            }
        }

        // all fields are valid, we can submit this change
        return true;
    // can't add editableDeviceFields as a dependency due to its use of useState()
    }, [...errStates])  // eslint-disable-line react-hooks/exhaustive-deps 


    const createDeviceWithChanges = (device: ProjectDeviceDetails, fields: EditField[]): ProjectDeviceDetails => {
        let copyDevice = structuredClone(device);
        for (let editField of fields) {
            let field = editField.key;
            let device = copyDevice as any;
            if (editField.type == "number") {
                device[field] = numberOrDefault(editField.value[0] as string, undefined);
            } else {
                device[field] = editField.value[0] || '';
            }
        }
        return copyDevice;
    }

    const getValueChanges = (device: Readonly<ProjectDeviceDetails>): Record<string, any> => {
        let deviceWithChanges = createDeviceWithChanges(device, editableDeviceFields);

        // find changes that have to be synced with backend
        // later on, we may have to add a user comment to each of those changes
        let fieldNames = Object.keys(deviceWithChanges) as (keyof ProjectDeviceDetails)[];
        fieldNames = fieldNames.filter(field => field != "id" && field != "discussion");
        let changes: Record<string, any> = {};
        for (let field of fieldNames) {
            let value = deviceWithChanges[field];
            if (typeof value === "string") {
                value = value.trim();
            }

            const currentValue = device[field]
            if (value !== currentValue) { // this field has changed
                if (currentValue === undefined && value === '') {
                    // this field has not changed (the current device value is not set and 'new' value is not set [empty])
                    continue;
                }

                // field has changed
                if (field === "state") {
                    // we have to transform the state from what's displayed into an enum that
                    // a backend understands, hence this transformation
                    changes[field] = DeviceState.fromString(deviceWithChanges[field]).backendEnumName;
                    continue;
                }
                changes[field] = value;
            }
        }
        return { deviceWithChanges, changes };
    }

    const submitChanges = () => {
        const { changes, deviceWithChanges } = getValueChanges(device);
        if (mapLen(changes) === 0) { // nothing to sync
            onEditDone(deviceWithChanges, 'cancel');
            return;
        }

        if (!project) {
            // this should never happen
            let msg = "Project that we want to sync our changes to does not exist: this is a programming bug that should never happen";
            console.error(msg);
            setEditError(msg)
            return;
        }

        setValueChanges(changes);
        setConfirmDialogOpen(true);
    }

    return (
        <tr>
            <td>
                <Button icon="tick" variant="minimal" size="small" loading={isSubmitting}
                    title="Submit your edits"
                    disabled={!allFieldsAreValid}
                    onClick={(e) => submitChanges()}
                />

                <Button icon="cross" variant="minimal" size="small" title="Discard your edits"
                    onClick={(e) => onEditDone(createDeviceWithChanges(device, editableDeviceFields), "cancel")}
                />
            </td>

            {editableDeviceFields.map((field) => {
                // the reason why we use components instead of rendering edit fields directly is due to performance
                // Rerendering the entire row and all its fields on every keystroke is noticably slow, therefore
                // we cache edit fields via components.
                let inputField: ReactNode;
                if (field.type == "string") {
                    inputField = <StringEditField value={field.value[0] as string ?? ''} setter={field.value[1]} err={field.err[0]} errSetter={field.err[1]} />
                } else if (field.type == "number") {
                    inputField = <NumericEditField value={field.value[0] as string} setter={field.value[1]} min={field.min} max={field.max} err={field.err[0]} errSetter={field.err[1]} allowNumbersOnly={field.allowNumbersOnly} />
                } else if (field.type == "select") {
                    inputField = <SelectEditField value={field.value[0] as string ?? ''} setter={field.value[1]} options={field.valueOptions || []} err={field.err[0]} errSetter={field.err[1]} />
                } else if (field.type == "multi-select") {
                    inputField = <MultiSelectEditField selectedValues={field.value[0] ? field.value[0] as string[] : []} setter={field.value[1]} options={field.valueOptions || []} err={field.err[0]} errSetter={field.err[1]} />
                } else {
                    throw new Error("Unhandled field type: ", field.type)
                }
                return <td key={field.key}>{inputField}</td>
            })
            }


            {confirmDialogOpen ?
                <ProjectEditConfirmDialog
                    isOpen={confirmDialogOpen}
                    valueChanges={valueChanges}
                    keymap={keymap}
                    project={project}
                    device={device}
                    onClose={() => {
                        // we just close the dialog, the user has to click the 'x' icon in the edit row
                        // to cancel the editing process
                        setConfirmDialogOpen(false);
                    }}
                    onSubmit={(updatedDevice) => {
                        // the user confirmed the changes, and the device data was submitted 
                        // close the dialog and stop editing this row.
                        setConfirmDialogOpen(false);
                        onEditDone(updatedDevice, 'ok');
                    }}
                />
                : null
            }

            {editError ?
                <Alert
                    className="alert-default"
                    confirmButtonText="Ok"
                    onConfirm={(e) => setEditError('')}
                    intent="danger"
                    isOpen={editError != ""}>
                    <h5 className="alert-title"><Icon icon="error" />Error</h5>
                    <p>{editError}</p>
                </Alert>
                : null
            }
        </tr>
    )
}


const StringEditField: React.FC<{ value: string, setter: any, err: boolean, errSetter: any }> = ({ value, setter, err, errSetter }) => {
    return useMemo(() => {
        return <InputGroup value={value} onValueChange={(val) => setter(val)} style={{ width: 'auto', minWidth: "5ch" }} fill={true} />
    }, [value, setter])
}

const SelectEditField: React.FC<{ value: string, setter: any, options: string[], err: boolean, errSetter: any }> = ({ value, setter, options, err, errSetter }) => {
    return useMemo(() => {
        return <HTMLSelect value={value} options={options} onChange={(e) => setter(e.target.value)} style={{ width: "auto" }} iconName="caret-down" fill={true} />
    }, [value, options, setter])
}

const MultiSelectEditField: React.FC<{ selectedValues: string[], setter: any, options: string[], err: boolean, errSetter: any }> = ({ selectedValues, setter, options, err, errSetter }) => {
    const filterSelect: ItemPredicate<string> = (query, val, _index, exactMatch) => {
        const normalizedValue = val.toLowerCase();
        const normalizedQuery = query.toLowerCase();
        if (exactMatch) {
            return normalizedValue === normalizedQuery;
        }

        return normalizedValue.indexOf(query) >= 0;
    }

    const removeTagValue = (tag: React.ReactNode, index: number) => {
        let values = [...selectedValues];
        values.splice(index, 1)
        setter(values);
    }

    return (<MultiSelect
        items={options}
        selectedItems={selectedValues}
        tagInputProps={{ onRemove: removeTagValue }}
        tagRenderer={(item) => <>{item}</>}
        itemRenderer={(item: string, itemProps: ItemRendererProps) => {
            if (!itemProps.modifiers.matchesPredicate) {
                return null;
            }
            return <MenuItem key={itemProps.index} roleStructure="listoption"
                active={itemProps.modifiers.active}
                selected={selectedValues !== undefined ? selectedValues.indexOf(item) >= 0 : false} text={item}
                onFocus={itemProps.handleFocus}
                onClick={itemProps.handleClick}
            />
        }}
        itemPredicate={filterSelect}
        onClear={() => setter([])}
        onItemSelect={(item: string, event?: React.SyntheticEvent<HTMLElement>) => {
            let elementShouldBeAdded = selectedValues.indexOf(item) < 0;
            if (elementShouldBeAdded) {
                let newValues = [...selectedValues, item];
                newValues.sort((a, b) => sortString(a, b, false));
                setter(newValues);
            } else {
                // remove an already added element
                let newValues = selectedValues.filter(sv => sv !== item);
                setter(newValues);
            }
        }}
        noResults={<MenuItem disabled={true} text="No Results" roleStructure="listoption" />}
        popoverProps={{ minimal: true }}
        resetOnSelect={true}
    />
    )
}

// performance optimization to avoid re-rendering every field in a row every time the user types one character in one of them.
const NumericEditField: React.FC<{ value: string | number | undefined, setter: any, err: boolean, errSetter: any, min?: number, max?: number, allowNumbersOnly?: boolean }> = ({ value, setter, err, errSetter, min, max, allowNumbersOnly: allowNumericCharsOnly }) => {
    const isNumeric = (v: string) => {
        return /^\d+$/.test(v);
    }
    const field = useMemo(() => {
        return (<NumericInput
            buttonPosition="none"
            allowNumericCharactersOnly={false}
            intent={err ? "danger" : "none"}
            style={{ width: "auto", maxWidth: "15ch", textAlign: "right" }}
            value={value}
            stepSize={1}
            minorStepSize={0.0000000001} /* this is necessary to avoid warnings: numeric input rounds number based on this precision */
            majorStepSize={1}
            max={undefined}
            min={undefined}
            fill={true}
            onValueChange={(num, v) => {
                setter(v);
                if (isNaN(num)) {
                    errSetter(true);
                    return;
                }

                // we have a valid number
                errSetter(false);

                // check special behavior
                if (allowNumericCharsOnly && v != "") {
                    let numeric = isNumeric(v);
                    errSetter(!numeric);
                }

                // check ranges if any 
                if (min != undefined) {
                    if (num < min) {
                        errSetter(true);
                    }
                }
                if (max != undefined) {
                    if (num > max) {
                        errSetter(true);
                    }
                }
            }
            }
        />
        )
    }, [value, err, allowNumericCharsOnly, errSetter, max, min, setter])
    return field;
}<|MERGE_RESOLUTION|>--- conflicted
+++ resolved
@@ -2,11 +2,7 @@
 import { JsonErrorMsg } from "@/app/utils/fetching";
 import { createGlobMatchRegex } from "@/app/utils/glob_matcher";
 import { createLink } from "@/app/utils/path_utils";
-<<<<<<< HEAD
-import { Alert, AnchorButton, Button, ButtonGroup, Collapse, Colors, Divider, HTMLSelect, Icon, InputGroup, NonIdealState, NumericInput } from "@blueprintjs/core";
-=======
-import { Alert, AnchorButton, Button, ButtonGroup, Colors, Divider, HTMLSelect, Icon, InputGroup, MenuItem, NonIdealState, NumericInput } from "@blueprintjs/core";
->>>>>>> fec7979f
+import { Alert, AnchorButton, Button, ButtonGroup, Collapse, Colors, Divider, HTMLSelect, Icon, InputGroup, MenuItem, NonIdealState, NumericInput } from "@blueprintjs/core";
 import { usePathname, useRouter, useSearchParams } from "next/navigation";
 import React, { Dispatch, ReactNode, SetStateAction, useEffect, useMemo, useState } from "react";
 import { DeviceState, MASTER_PROJECT_NAME, ProjectDeviceDetails, ProjectDeviceDetailsNumericKeys, ProjectFFT, ProjectInfo, addFftsToProject, fetchKeymap, fetchProjectFfts, fetchProjectInfo, isProjectInDevelopment, isUserAProjectApprover, isUserAProjectEditor, removeFftsFromProject, whoAmI } from "../project_model";
@@ -20,7 +16,6 @@
 import { SortState, sortNumber, sortString } from "@/app/utils/sort_utils";
 import { ItemPredicate, ItemRendererProps, MultiSelect } from "@blueprintjs/select";
 import { FFTInfo } from "../project_model";
-import { renderTableField } from "../project_utils";
 import styles from './project_details.module.css';
 
 type deviceDetailsColumn = (keyof Omit<ProjectDeviceDetails, "_id" | "comments" | "discussion">);
@@ -43,7 +38,7 @@
                 return sortString(a.fg_desc, b.fg_desc, false); // asc 
             });
             break;
-        case "fg":
+        case "fg_desc":
             data.sort((a, b) => {
                 let diff = sortString(a.fg_desc, b.fg_desc, desc);
                 if (diff != 0) {
@@ -264,10 +259,13 @@
             }
         }
 
-        /*         let fft: ProjectDevice = {
-                    fc: newFft,
-                } */
-        return addFftsToProject(project._id, newFft)
+        let fft: ProjectFFT = {
+            _id: newFft._id,
+            fc: newFft.fc.name,
+            fg: newFft.fg.name,
+        }
+
+        return addFftsToProject(project._id, [fft])
             .then(data => {
                 // TODO: when we try to add an fft that is already there, the backend doesn't complain
                 // it just returns success: true, erromsg: no changes detected.
@@ -489,11 +487,11 @@
                                     disabled={disableRow}
                                     onEdit={(device) => setEditedDevice(device)}
                                     onCopyFft={(device) => {
-                                        setCurrentFFT({ _id: device._id, fc: device.fc, fg: device.fg });
+                                        setCurrentFFT({ _id: device._id, fc: device.fc, fg: device.fg_desc });
                                         setIsCopyFFTDialogOpen(true);
                                     }}
                                     onDeleteFft={(device) => {
-                                        setCurrentFFT({ _id: device._id, fc: device.fc, fg: device.fg });
+                                        setCurrentFFT({ _id: device._id, fc: device.fc, fg: device.fg_desc });
                                         setIsDeleteDialogOpen(true);
                                     }}
                                     onUserComment={(device) => {
@@ -503,7 +501,7 @@
                                 />
                             }
 
-                            return <DeviceDataEditTableRow key={device.id} keymap={keymap} project={project} device={device}
+                            return <DeviceDataEditTableRow key={device._id} keymap={keymap} project={project} device={device}
                                 availableFftStates={availableFftStates}
                                 availableLocations={deviceLocations}
                                 availableBeamlines={beamlineLocations}
@@ -783,29 +781,12 @@
                             variant="minimal" size="small"
                             onClick={e => setSubdeviceRowOpen(open => !open)} />
                     </td>
-<<<<<<< HEAD
-=======
-                    : null
-                }
-
-                <td>{device.fc}</td>
-                <td>{device.fg_desc}</td>
-                <td>{device.tc_part_no}</td>
-                <td>{device.stand}</td>
-                <td>{device.area}</td>
-                <td>{renderTableField(device.beamline)}</td>
-                <td>{device.state}</td>
-
-                <td className="text-number">{formatDevicePositionNumber(device.nom_loc_z)}</td>
-                <td className="text-number">{formatDevicePositionNumber(device.nom_loc_x)}</td>
-                <td className="text-number">{formatDevicePositionNumber(device.nom_loc_y)}</td>
->>>>>>> fec7979f
 
                     <td>{device.fc}</td>
                     <td>{device.fg_desc}</td>
                     <td>{device.tc_part_no}</td>
                     <td>{device.stand}</td>
-                    <td>{device.location}</td>
+                    <td>{device.area}</td>
                     <td>{device.beamline}</td>
                     <td>{device.state}</td>
 
@@ -839,7 +820,7 @@
                                     <tr>
                                         <th>MCD</th>
                                         <td>{device.fc}</td>
-                                        <td>{device.fg}</td>
+                                        <td>{device.fg_desc}</td>
                                         <td>{device.state}</td>
                                     </tr>
                                     <tr>
@@ -856,11 +837,8 @@
                 }
             </>
         )
-<<<<<<< HEAD
-    }, [project, device, currentUser, disabled, subdeviceRowOpen])
-=======
-    }, [project, device, currentUser, disabled, onCopyFft, onDeleteFft, onEdit, onUserComment])
->>>>>>> fec7979f
+    }, [project, device, currentUser, disabled, onCopyFft, onDeleteFft, onEdit, onUserComment, subdeviceRowOpen])
+
     return row;
 }
 
@@ -919,12 +897,12 @@
 
     useEffect(() => {
         for (let field of editableDeviceFields) {
-            if (field.key == 'id') { // fft field is not editable
+            if (field.key == '_id') { // fft field is not editable
                 continue;
             }
             field.value[1](device[field.key] as any);
         }
-    // can't add editableDeviceFields as a dependency due to its use of useState()
+        // can't add editableDeviceFields as a dependency due to its use of useState()
     }, [device])    // eslint-disable-line react-hooks/exhaustive-deps 
 
     let errStates = editableDeviceFields.map(f => f.err[0]);
@@ -937,7 +915,7 @@
 
         // all fields are valid, we can submit this change
         return true;
-    // can't add editableDeviceFields as a dependency due to its use of useState()
+        // can't add editableDeviceFields as a dependency due to its use of useState()
     }, [...errStates])  // eslint-disable-line react-hooks/exhaustive-deps 
 
 
@@ -961,7 +939,7 @@
         // find changes that have to be synced with backend
         // later on, we may have to add a user comment to each of those changes
         let fieldNames = Object.keys(deviceWithChanges) as (keyof ProjectDeviceDetails)[];
-        fieldNames = fieldNames.filter(field => field != "id" && field != "discussion");
+        fieldNames = fieldNames.filter(field => field != "_id" && field != "discussion");
         let changes: Record<string, any> = {};
         for (let field of fieldNames) {
             let value = deviceWithChanges[field];
