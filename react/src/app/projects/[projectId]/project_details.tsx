--- conflicted
+++ resolved
@@ -11,19 +11,12 @@
 import { ItemPredicate, ItemRendererProps, MultiSelect } from "@blueprintjs/select";
 import { usePathname, useRouter, useSearchParams } from "next/navigation";
 import React, { Dispatch, ReactNode, SetStateAction, useEffect, useMemo, useState } from "react";
-<<<<<<< HEAD
-import { DeviceState, NewDeviceInfo, MASTER_PROJECT_NAME, ProjectDeviceDetails, ProjectDeviceDetailsNumericKeys, ProjectInfo, addDevicesToProject, deviceHasSubdevice, fetchKeymap, fetchProjectDevices, fetchProjectInfo, isProjectInDevelopment, isUserAProjectApprover, isUserAProjectEditor, removeDevicesFromProject, whoAmI } from "../project_model";
+import { DeviceState, NewDeviceInfo, MASTER_PROJECT_NAME, ProjectDeviceDetails, ProjectDeviceDetailsNumericKeys, ProjectInfo, addDevicesToProject, deviceHasSubdevice, fetchFcs, fetchKeymap, fetchProjectDevices, fetchProjectInfo, isProjectInDevelopment, isUserAProjectApprover, isUserAProjectEditor, removeDevicesFromProject, whoAmI } from "../project_model";
 import { renderTableField } from "../project_utils";
 import { ProjectExportDialog, ProjectImportDialog } from "../projects_overview_dialogs";
 import { CommentDialog, CopyDeviceValuesDialog, FilterDeviceDialog, ProjectEditConfirmDialog } from "./project_dialogs";
-=======
-import { DeviceState, FFTInfo, MASTER_PROJECT_NAME, ProjectDeviceDetails, ProjectDeviceDetailsNumericKeys, ProjectFFT, ProjectInfo, addFftsToProject, deviceHasSubdevice, fetchFcs, fetchKeymap, fetchProjectDevices, fetchProjectInfo, isProjectInDevelopment, isUserAProjectApprover, isUserAProjectEditor, removeDevicesFromProject, whoAmI } from "../project_model";
-import { renderTableField } from "../project_utils";
-import { ProjectExportDialog, ProjectImportDialog } from "../projects_overview_dialogs";
-import { CommentDialog, CopyDeviceValuesDialog, FilterDeviceDialog, ProjectEditConfirmDialog, ProjectHistoryDialog, SnapshotCreationDialog } from "./project_dialogs";
 import { StringSuggest } from "@/app/components/suggestion_field";
 import { calculateValidFcs } from "@/app/utils/fc_utils";
->>>>>>> 122383b8
 
 import styles from './project_details.module.css';
 import { ProjectHistoryDialog, ProjectHistoryDialogState } from "./project_history_dialog";
@@ -208,15 +201,12 @@
             setDeviceData(d.fftData);
             setKeymap(d.keymapData);
             setCurrentlyLoggedInUser(d.whoami);
-<<<<<<< HEAD
+            setAllFcs(d.allFcs);
             if (asOfTimestamp) {
                 // TODO: it's possible that the user will set the timestamp manually and find
                 // the closest snapshot. In this case we should also manually update timestamp
                 // otherwise the snapshot will not be selected in the history dialog.
             }
-=======
-            setAllFcs(d.allFcs);
->>>>>>> 122383b8
         }).catch((e: JsonErrorMsg) => {
             console.error("Failed to load required project data", e);
             setErrorAlertMsg("Failed to load project info: most actions will be disabled.\nError: " + e.error);
@@ -502,7 +492,7 @@
                                 availableLocations={deviceLocations}
                                 availableBeamlines={beamlineLocations}
                                 availableFcs={allFcs}
-                                usedFcs={fftData.map(fft => fft.fc)}
+                                usedFcs={deviceData.map(device => device.fc)}
                                 onEditDone={(updatedDeviceData, action) => {
                                     if (action == "cancel") {
                                         setEditedDevice(undefined);
@@ -545,16 +535,10 @@
             {project ?
                 <AddDeviceDialog
                     currentProject={project._id}
-<<<<<<< HEAD
                     isOpen={isAddNewDeviceDialogOpen}
                     onClose={() => setIsAddNewDeviceDialogOpen(false)}
                     onSubmit={(newFft) => addNewDevice(newFft)}
-=======
-                    isOpen={isAddNewFftDialogOpen}
-                    onClose={() => setIsAddNewFftDialogOpen(false)}
-                    onSubmit={(newFft) => addNewFft(newFft)}
-                    fcs={calculateValidFcs(allFcs, fftData.map(fft => fft.fc))}
->>>>>>> 122383b8
+                    fcs={calculateValidFcs(allFcs, deviceData.map(device => device.fc))}
                 />
                 : null
             }
