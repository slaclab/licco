--- conflicted
+++ resolved
@@ -461,14 +461,8 @@
 
 
 def update_device_in_project(licco_db: MongoDb, userid: str, prjid: str, updates: Dict[str, any],
-<<<<<<< HEAD
-                             remove_discussion_comments=None, current_project_attributes=None,
-                             create_snapshot=True) -> Tuple[bool, str, Dict[str, any], str]:
-=======
-                             modification_time=None, ignore_discussion_comments=False,
-                             current_project_attributes=None,
+                             ignore_discussion_comments=False, current_project_attributes=None,
                              create_snapshot=True) -> Tuple[DeviceUpdate, str]:
->>>>>>> 99d7a8d4
     """
     Update the value(s) of a device in a project. In case of any changes (or if it's a new device) it will be saved
     in a db (it will also create a snapshot if the flag is set to true; if persist flag is set to false, the
@@ -479,7 +473,7 @@
     # this is an internal method and at this stage we already know that the user is allowed to edit the project
     prj = licco_db["projects"].find_one({"_id": ObjectId(prjid)})
     if not prj:
-        return DeviceUpdate(), f"Cannot find project for {prjid}"
+        return False, f"Cannot find project for {prjid}", {}, ''
 
     changes = {}
 
@@ -505,16 +499,6 @@
         updates.pop("_id", None)  # if existing device is used, we should drop "_id" to avoid overwriting the same document
         updates["project_id"] = ObjectId(prjid)
 
-<<<<<<< HEAD
-=======
-        if 'created' not in updates:
-            updates['created'] = modification_time
-
-        err = mcd_validate.validate_device(updates)
-        if err:
-            return DeviceUpdate(), err
-
->>>>>>> 99d7a8d4
         # we have a unique fc name, so we can create a new device
         new_device_id, err = insert_new_device(licco_db, userid, prjid, values=updates)
         if err:
@@ -529,14 +513,10 @@
             changelog.add_created(fc)
             create_new_snapshot(licco_db, userid, prjid, updated_devices, changelog=changelog)
 
-<<<<<<< HEAD
-    err, changes, device_id = _overwrite_device_data(licco_db, userid, prjid, existing_device, updates, create_snapshot=create_snapshot)
-=======
         update = DeviceUpdate(new_device_id=str(new_device_id), field_changes=updates)
         return update, ""
 
-    err, changes, device_id = _overwrite_device_data(licco_db, userid, prjid, existing_device, updates, create_snapshot=create_snapshot, modification_time=modification_time, ignore_discussion_comments=ignore_discussion_comments)
->>>>>>> 99d7a8d4
+    err, changes, device_id = _overwrite_device_data(licco_db, userid, prjid, existing_device, updates, create_snapshot=create_snapshot, ignore_discussion_comments=ignore_discussion_comments)
     if err:
         return DeviceUpdate(), err
 
@@ -546,11 +526,7 @@
 
 fields_to_not_overwrite = ["_id", "created", "project_id"]
 
-<<<<<<< HEAD
-def _overwrite_device_data(licco_db, userid: str, prjid: str, existing_device: McdDevice, updates: Dict[str, any], create_snapshot=False) -> Tuple[str, Dict[str, any], str]:
-=======
-def _overwrite_device_data(licco_db, userid: str, prjid: str, existing_device: McdDevice, updates: Dict[str, any], create_snapshot=False, modification_time=None, ignore_discussion_comments=False) -> Tuple[str, Dict[str, any], str]:
->>>>>>> 99d7a8d4
+def _overwrite_device_data(licco_db, userid: str, prjid: str, existing_device: McdDevice, updates: Dict[str, any], create_snapshot=False, ignore_discussion_comments=False) -> Tuple[str, Dict[str, any], str]:
     device_changes : Dict[str, any] = {}
 
     # the user wants to update an existing device with new values
