--- conflicted
+++ resolved
@@ -10,18 +10,10 @@
 import pytz
 from bson import ObjectId
 from pymongo import ASCENDING, DESCENDING
-<<<<<<< HEAD
-from pymongo.synchronous.database import Database
 from pymongo.errors import PyMongoError
-
-from notifications.notifier import Notifier, NoOpNotifier
-from .projdetails import get_project_attributes, get_all_project_changes, get_recent_snapshot, get_one_device_from_snapshot
-=======
-
 from notifications.notifier import Notifier, NoOpNotifier
 from .mcd_datatypes import MASTER_PROJECT_NAME, MongoDb, McdProject, FC_ATTRS
-from .projdetails import get_project_attributes, get_all_project_changes
->>>>>>> e69f183d
+from .projdetails import get_project_attributes, get_all_project_changes, get_recent_snapshot, get_one_device_from_snapshot
 from .utils import ImportCounter, empty_string_or_none, diff_arrays
 
 logger = logging.getLogger(__name__)
@@ -353,261 +345,6 @@
         return f"Invalid editor emails/accounts: [{invalid_users}]"
     return ""
 
-<<<<<<< HEAD
-def default_wrapper(func, default):
-    def wrapped_func(val):
-        if val == '':
-            return default
-        else:
-            return func(val)
-    return wrapped_func
-
-
-def str2bool(val):
-    return json.loads(str(val).lower())
-
-
-def str2float(val):
-    return float(val)
-
-
-def str2int(val):
-    return int(val)
-
-
-# read only attributes and their metadata
-fcattrs = types.MappingProxyType({
-    "fc": {
-        "name": "fc",
-        "type": "text",
-        "fromstr": str,
-        "label": "FC",
-        "desc": "FC_user",
-        "required": False
-    },
-    "fg_desc": {
-        "name": "fg_desc",
-        "type": "text",
-        "fromstr": str,
-        "label": "Fungible",
-        "desc": "Fungible_user",
-        "required": False
-    },
-    "tc_part_no": {
-        "name": "tc_part_no",
-        "type": "text",
-        "fromstr": str,
-        "label": "TC Part No.",
-        "desc": "TC_part_no",
-        "required": False
-    },
-    "state": {
-        "name": "state",
-        "type": "enum",
-        "fromstr": lambda x: FCState[x].value,
-        "enumvals": [name for (name, _) in FCState.__members__.items()],
-        "label": "State",
-        "desc": "The current state of the functional component",
-        "required": True,
-        "default": "Conceptual"
-    },
-    "stand": {
-        "name": "stand",
-        "type": "text",
-        "fromstr": str,
-        "label": "Stand/Nearest Stand",
-        "desc": "Stand/Nearest Stand",
-        "required": False,
-    },
-    "comments": {
-        "name": "comments",
-        "type": "text",
-        "fromstr": str,
-        "label": "Comments",
-        "desc": "Comments",
-        "required": False
-    },
-    "nom_loc_z": {
-        "name": "nom_loc_z",
-        "type": "text",
-        "fromstr": default_wrapper(str2float, ""),
-        "rendermacro": "prec7float",
-        "label": "Z",
-        "category": {"label": "Nominal Location (meters in LCLS coordinates)", "span": 3},
-        "desc": "Nominal Location Z",
-        "required": False,
-        "is_required_dimension": True
-    },
-    "nom_loc_x": {
-        "name": "nom_loc_x",
-        "type": "text",
-        "fromstr": default_wrapper(str2float, ""),
-        "rendermacro": "prec7float",
-        "label": "X",
-        "category": {"label": "Nominal Location (meters in LCLS coordinates)"},
-        "desc": "Nominal Location X",
-        "required": False,
-        "is_required_dimension": True
-    },
-    "nom_loc_y": {
-        "name": "nom_loc_y",
-        "type": "text",
-        "fromstr": default_wrapper(str2float, ""),
-        "rendermacro": "prec7float",
-        "label": "Y",
-        "category": {"label": "Nominal Location (meters in LCLS coordinates)"},
-        "desc": "Nominal Location Y",
-        "required": False,
-        "is_required_dimension": True
-    },
-    "nom_ang_z": {
-        "name": "nom_ang_z",
-        "type": "text",
-        "fromstr": default_wrapper(str2float, ""),
-        "rendermacro": "prec7float",
-        "label": "Z",
-        "category": {"label": "Nominal Angle (radians)", "span": 3},
-        "desc": "Nominal Angle Z",
-        "required": False,
-        "is_required_dimension": True
-    },
-    "nom_ang_x": {
-        "name": "nom_ang_x",
-        "type": "text",
-        "fromstr": default_wrapper(str2float, ""),
-        "rendermacro": "prec7float",
-        "label": "X",
-        "category": {"label": "Nominal Angle (radians)"},
-        "desc": "Nominal Angle X",
-        "required": False,
-        "is_required_dimension": True
-    },
-    "nom_ang_y": {
-        "name": "nom_ang_y",
-        "type": "text",
-        "fromstr": default_wrapper(str2float, ""),
-        "rendermacro": "prec7float",
-        "label": "Y",
-        "category": {"label": "Nominal Angle (radians)"},
-        "desc": "Nominal Angle Y",
-        "required": False,
-        "is_required_dimension": True
-    },
-    "ray_trace": {
-        "name": "ray_trace",
-        "type": "text",
-        "fromstr": default_wrapper(str2int, None),
-        "label": "Must Ray Trace",
-        "desc": "Must Ray Trace",
-        "required": False
-    },
-    "discussion": {
-        # NOTE: everytime the user changes a device value, a discussion comment is added to the database
-        # as a separate document. On load, however, we have to parse all the comments into a structured
-        # array of all comments for that specific device.
-        "name": "discussion",
-        "type": "text",
-        "fromstr": str,
-        "label": "Discussion",
-        "desc": "User discussion about the device value change",
-        "required": False,
-    }
-})
-=======
-
-def create_new_functional_component(licco_db: MongoDb, name, description):
-    """
-    Create a new functional component
-    """
-    if not name:
-        return False, "The name is a required field", None
-    # Add in default data as temporary fix
-    if not description:
-        description = ""
-    if licco_db["fcs"].find_one({"name": name}):
-        return False, f"Functional component {name} already exists", None
-    try:
-        fcid = licco_db["fcs"].insert_one({"name": name, "description": description}).inserted_id
-        return True, "", licco_db["fcs"].find_one({"_id": fcid})
-    except Exception as e:
-        return False, str(e), None
-
-
-def create_new_fungible_token(licco_db: MongoDb, name, description):
-    """
-    Create a new fungible token
-    """
-    if not name:
-        name = ""
-    # Add in default data as temporary fix
-    if not description:
-        description = ""
-    if licco_db["fgs"].find_one({"name": name}):
-        return False, f"Fungible token {name} already exists", None
-    try:
-        fgid = licco_db["fgs"].insert_one({"name": name, "description": description}).inserted_id
-        return True, "", licco_db["fgs"].find_one({"_id": fgid})
-    except Exception as e:
-        return False, str(e), None
-
-
-def find_or_create_fft(licco_db: MongoDb, fc_name: str, fg_name: str) -> Tuple[bool, str, Optional[Dict[str, any]]]:
-    fcobj = licco_db["fcs"].find_one({"name": fc_name})
-    fgobj = licco_db["fgs"].find_one({"name": fg_name})
-    if fcobj and fgobj:
-        fft = licco_db["ffts"].find_one({"fc": ObjectId(fcobj["_id"]), "fg": ObjectId(fgobj["_id"])})
-        if fft:
-            return True, "", fft
-        # fft was not found, fallthrough and create it
-
-    # fc and fg do not exist, create a new fft
-    ok, err, fft = create_new_fft(licco_db, fc_name, fg_name, "Auto generated", "Auto generated")
-    if not ok:
-        return False, err, None
-    return ok, err, fft
-
-
-def create_new_fft(licco_db: MongoDb, fc, fg, fcdesc="Default", fgdesc="Default") -> Tuple[bool, str, Optional[Dict[str, any]]]:
-    """
-    Create a new functional component + fungible token based on their names
-    If the FC or FG don't exist; these are created if the associated descriptions are also passed in.
-    """
-    if empty_string_or_none(fc):
-        err = "can't create a new fft: FC can't be empty"
-        return False, err, None
-
-    logger.info("Creating new fft with %s and %s", fc, fg)
-    fcobj = licco_db["fcs"].find_one({"name": fc})
-    if not fcobj:
-        if not fcdesc:
-            return False, f"Could not find functional component {fc}", None
-        else:
-            logger.debug(f"Creating a new FC as part of creating an FFT {fc}")
-            _, _, fcobj = create_new_functional_component(licco_db, fc, fcdesc)
-    if not fg:
-        fg = ""
-        fgdesc = "The default null fg to accommodate outer joins"
-    fgobj = licco_db["fgs"].find_one({"name": fg})
-    if not fgobj:
-        if not fgdesc:
-            return False, f"Could not find fungible token with id {fg}", None
-        else:
-            logger.debug(f"Creating a new FG as part of creating an FFT {fg}")
-            _, _, fgobj = create_new_fungible_token(licco_db, fg, fgdesc)
-    if licco_db["ffts"].find_one({"fc": ObjectId(fcobj["_id"]), "fg": fgobj["_id"]}):
-        return False, f"FFT with {fc}-{fg} has already been registered", None
-
-    try:
-        fftid = licco_db["ffts"].insert_one({"fc": fcobj["_id"], "fg": fgobj["_id"]}).inserted_id
-        fft = licco_db["ffts"].find_one({"_id": fftid})
-        fft["fc"] = licco_db["fcs"].find_one({"_id": fft["fc"]})
-        fft["fg"] = licco_db["fgs"].find_one({"_id": fft["fg"]})
-        return True, "", fft
-    except Exception as e:
-        return False, str(e), None
->>>>>>> e69f183d
-
-
 def change_of_fft_in_project(licco_db: MongoDb, userid: str, prjid: str, fcupdate: Dict[str, any]) -> Tuple[bool, str, str]:
     fftid = fcupdate["_id"]
 
@@ -717,14 +454,7 @@
     #         if (attrmeta.get("is_required_dimension") is True) and ((current_attrs.get(attrname, None) is None) and (fcupdate.get(attrname, None) is None)):
     #             return False, "FFTs should remain in the Conceptual state while the dimensions are still being determined.", insert_counter
 
-<<<<<<< HEAD
     fft_fields_to_insert = {}
-=======
-    if "state" in fcupdate and fcupdate["state"] != "Conceptual":
-        for attrname, attrmeta in FC_ATTRS.items():
-            if (attrmeta.get("is_required_dimension") is True) and ((current_attrs.get(attrname, None) is None) and (fcupdate.get(attrname, None) is None)):
-                return False, "FFTs should remain in the Conceptual state while the dimensions are still being determined.", insert_counter
->>>>>>> e69f183d
 
     for attrname, attrval in fcupdate.items():
         if attrname == "_id":
@@ -940,55 +670,6 @@
         res = "FAIL"
     if 'fc' not in fft:
         fft['fc'] = "NO VALID FC"
-<<<<<<< HEAD
-=======
-    if 'fg' not in fft:
-        fft['fg'] = ''
-    msg = f"{res}: {fft['fc']}-{fft['fg']} - {errormsg}"
-    return msg
-
-
-def validate_import_headers(licco_db: MongoDb, fft: Dict[str, any], prjid: str):
-    """
-    Helper function to pre-validate that all required data is present
-    fft: dictionary of field_name:values. '_id': '<fft_id>' is a necessary value
-    """
-    fftid = fft.get("_id", None)
-    if not fftid:
-        return False, "expected '_id' field in the fft values"
-
-    db_values = get_fft_values_by_project(licco_db, fftid, prjid)
-    if "state" not in fft:
-        fft["state"] = db_values["state"]
-
-    for attr in FC_ATTRS:
-        # If header is required for all, or if the FFT is non-conceptual and header is required
-        if FC_ATTRS[attr]["required"] or (fft["state"] != "Conceptual" and FC_ATTRS[attr].get("is_required_dimension", False)):
-            # If required header not present in upload dataset
-            if attr not in fft:
-                # Check if in DB already, continue to validate next if so
-                if attr not in db_values:
-                    error_str = f"Missing required header {attr}"
-                    logger.debug(error_str)
-                    return False, error_str
-                fft[attr] = db_values[attr]
-
-            # Header is a required value, but user is trying to null this value
-            if fft[attr] == '':
-                error_str = f"'{attr}' value is required for a Non-Conceptual device"
-                logger.debug(error_str)
-                return False, error_str
-
-        if attr not in fft:
-            continue
-
-        try:
-            val = FC_ATTRS[attr]["fromstr"](fft[attr])
-        except (ValueError, KeyError) as e:
-            error_str = f"Invalid data type for '{attr}': '{fft[attr]}'"
-            return False, error_str
-    return True, ""
->>>>>>> e69f183d
 
     msg = f"{res}: {fft['fc']} - {errormsg}"
     return msg
