'''
The model level business logic goes here.
Most of the code here gets a connection to the database, executes a query and formats the results.
'''
import logging
import datetime
import collections
from enum import Enum
import copy
import json
import math
from typing import Tuple, Dict, List
import pytz
from bson import ObjectId
from pymongo import ASCENDING, DESCENDING
from context import licco_db
from notifications.notifier import Notifier

from .projdetails import get_project_attributes, get_all_project_changes

__author__ = 'mshankar@slac.stanford.edu'

from .utils import diff_arrays

line_config_db_name = "lineconfigdb"
logger = logging.getLogger(__name__)

MASTER_PROJECT_NAME = 'LCLS Machine Configuration Database'


class FCState(Enum):
    Conceptual = "Conceptual"
    Planned = "Planned"
    Commissioned = "Commissioned"
    ReadyForInstallation = "ReadyForInstallation"
    Installed = "Installed"
    Operational = "Operational"
    NonOperational = "NonOperational"
    Decommissioned = "Decommissioned"
    Removed = "Removed"

    def describe(self):
        return descriptions[self]

    @classmethod
    def descriptions(cls):
        return {
            FCState.Conceptual: {"sortorder": 0, "label": "Conceptual", "description": "There are no firm plans to proceed with applying this configuration, it is still under heavy development. Configuration changes are frequent."},
            FCState.Planned: {"sortorder": 1, "label": "Planned", "description": "A planned configuration, installation planning is underway. Configuration changes are less frequent."},
            FCState.ReadyForInstallation: {"sortorder": 2, "label": "Ready for installation", "description": "Configuration is designated as ready for installation. Installation is imminent. Installation effort is planned and components may be fully assembled and bench-tested."},
            FCState.Installed: {"sortorder": 3, "label": "Installed", "description": "Component is physically installed but not fully operational"},
            FCState.Commissioned: {"sortorder": 4, "label": "Commissioned", "description": "Component is commissioned."},
            FCState.Operational: {"sortorder": 5, "label": "Operational", "description": "Component is operational, commissioning and TTO is complete"},
            FCState.NonOperational: {"sortorder": 6, "label": "Non-operational", "description": "Component remains installed but is slated for removal"},
            FCState.Decommissioned: {"sortorder": 7, "label": "De-commissioned", "description": "Component is de-commissioned."},
            FCState.Removed: {"sortorder": 8, "label": "Removed", "description": "Component is no longer a part of the configuration, record is maintained"},
        }


class UDLR(Enum):
    U = "U"
    D = "D"
    L = "L"
    R = "R"


def initialize_collections():
    if 'name_1' not in licco_db[line_config_db_name]["projects"].index_information().keys():
        licco_db[line_config_db_name]["projects"].create_index(
            [("name", ASCENDING)], unique=True, name="name_1")
    if 'owner_1' not in licco_db[line_config_db_name]["projects"].index_information().keys():
        licco_db[line_config_db_name]["projects"].create_index(
            [("owner", ASCENDING)], name="owner_1")
    if 'editors_1' not in licco_db[line_config_db_name]["projects"].index_information().keys():
        licco_db[line_config_db_name]["projects"].create_index(
            [("editors", ASCENDING)], name="editors_1")
    if 'name_1' not in licco_db[line_config_db_name]["fcs"].index_information().keys():
        licco_db[line_config_db_name]["fcs"].create_index(
            [("name", ASCENDING)], unique=True, name="name_1")
    if 'name_1' not in licco_db[line_config_db_name]["fgs"].index_information().keys():
        licco_db[line_config_db_name]["fgs"].create_index(
            [("name", ASCENDING)], unique=True, name="name_1")
    if 'fc_fg_1' not in licco_db[line_config_db_name]["ffts"].index_information().keys():
        licco_db[line_config_db_name]["ffts"].create_index(
            [("fc", ASCENDING), ("fg", ASCENDING)], unique=True, name="fc_fg_1")
    if 'prj_time_1' not in licco_db[line_config_db_name]["projects_history"].index_information().keys():
        licco_db[line_config_db_name]["projects_history"].create_index(
            [("prj", ASCENDING), ("time", DESCENDING)], name="prj_time_1")
    if 'prj_fc_time_1' not in licco_db[line_config_db_name]["projects_history"].index_information().keys():
        licco_db[line_config_db_name]["projects_history"].create_index(
            [("prj", ASCENDING), ("fft", ASCENDING), ("time", DESCENDING)], name="prj_fft_time_1")
    if 'sw_time_1' not in licco_db[line_config_db_name]["switch"].index_information().keys():
        licco_db[line_config_db_name]["switch"].create_index(
            [("switch_time", DESCENDING)], unique=True, name="sw_time_1")
    if 'name_prj_1' not in licco_db[line_config_db_name]["tags"].index_information().keys():
        licco_db[line_config_db_name]["tags"].create_index(
            [("name", ASCENDING), ("prj", ASCENDING)], unique=True, name="name_prj_1")
    if 'app_1_name_1' not in licco_db[line_config_db_name]["roles"].index_information().keys():
        licco_db[line_config_db_name]["roles"].create_index(
            [("app", ASCENDING), ("name", ASCENDING)], unique=True, name="app_1_name_1")

    # add a master project if it doesn't exist already
    master_project = licco_db[line_config_db_name]["projects"].find_one({"name": MASTER_PROJECT_NAME})
    if not master_project:
        prj = create_new_project(MASTER_PROJECT_NAME, "Master Project", '')
        # initial status is set to development, so we can avoid displaying it on the frontend
        licco_db[line_config_db_name]["projects"].update_one({"_id": prj["_id"]}, {"$set": {"status": "development"}})


def get_all_users():
    """
    For now, simply return all the owners and editors of projects.
    """
    prjs = list(licco_db[line_config_db_name]
                ["projects"].find({}, {"owner": 1, "editors": 1}))
    ret = set()
    for prj in prjs:
        ret.add(prj["owner"])
        for ed in prj.get("editors", []):
            ret.add(ed)
    return list(ret)

def get_fft_name_by_id(fftid):
    """
    Return string names of both FC and FG components of FFT
    based off of a provided ID. 
    :param: fftid - the id of the FFT
    :return: Tuple of string names FC, FG
    """
    fft = licco_db[line_config_db_name]["ffts"].find_one(
        {"_id": ObjectId(fftid)})
    fc = licco_db[line_config_db_name]["fcs"].find_one(
        {"_id": fft["fc"]})
    fg = licco_db[line_config_db_name]["fgs"].find_one(
        {"_id": fft["fg"]})
    return fc["name"], fg["name"]

def get_fft_id_by_names(fc, fg):
    """
    Return ID of FFT
    based off of a provided string FC and FG names. 
    :param: fft - dict of {fc, fg} with string names of fc, fg
    :return: Tuple of ids FC, FG
    """
    fc_obj = licco_db[line_config_db_name]["fcs"].find_one(
        {"name": fc})
    fg_obj = licco_db[line_config_db_name]["fgs"].find_one(
        {"name": fg})
    fft = licco_db[line_config_db_name]["ffts"].find_one(
        {"fc": ObjectId(fc_obj["_id"]), "fg": ObjectId(fg_obj["_id"])})
    return fft["_id"]

def get_users_with_privilege(privilege):
    """
    From the roles database, get all the users with the necessary privilege. 
    For now we do not take into account group memberships. 
    We return a unique list of userid's, for example, [ "awallace", "klafortu", "mlng" ]
    """
    ret = set()
    for role in licco_db[line_config_db_name]["roles"].find({"privileges": privilege}):
        for player in role.get("players", []):
            if player.startswith("uid:"):
                ret.add(player.replace("uid:", ""))
    return sorted(list(ret))


def get_fft_values_by_project(fftid, prjid):
    """
    Return newest data connected with the provided Project and FFT
    :param fftid - the id of the FFT
    :param prjid - the id of the project
    :return: Dict of FFT Values
    """
    fft_pairings = {}
    results = list(licco_db[line_config_db_name]["projects_history"].find(
        {"prj": ObjectId(prjid), "fft": ObjectId(fftid)}).sort("time", 1))
    for res in results:
        fft_pairings[res["key"]] = res["val"]
    return fft_pairings


def get_all_projects(sort_criteria):
    """
    Return all the projects in the system.
    :return: List of projects
    """
    all_projects = list(licco_db[line_config_db_name]
                        ["projects"].find({}).sort(sort_criteria))
    return all_projects


def get_projects_for_user(username):
    """
    Return all the projects for which the user is an owner or an editor.
    :param username - the userid of the user from authn
    :return: List of projects
    """
    owned_projects = list(
        licco_db[line_config_db_name]["projects"].find({"owner": username}))
    editable_projects = list(
        licco_db[line_config_db_name]["projects"].find({"editors": username}))
    return owned_projects + editable_projects


def get_project(id):
    """
    Get the details for the project given its id.
    """
    oid = ObjectId(id)
    prj = licco_db[line_config_db_name]["projects"].find_one({"_id": oid})
    return prj


def get_project_by_name(name):
    """
    Get the details for the project given its name.
    """
    prj = licco_db[line_config_db_name]["projects"].find_one({"name": name})
    return prj


def get_project_ffts(prjid, showallentries=True, asoftimestamp=None):
    """
    Get the FFTs for a project given its id.
    """
    oid = ObjectId(prjid)
    logger.info("Looking for project details for %s", oid)
    return get_project_attributes(licco_db[line_config_db_name], prjid, skipClonedEntries=False if showallentries else True, asoftimestamp=asoftimestamp)


def get_project_changes(prjid):
    """
    Get a history of changes to the project.
    """
    oid = ObjectId(prjid)
    logger.info("Looking for project details for %s", prjid)
    return get_all_project_changes(licco_db[line_config_db_name], oid)


def get_fcs():
    """
    Get the functional component objects - typically just the name and description.
    """
    fcs = list(licco_db[line_config_db_name]["fcs"].find({}))
    fcs_used = set(licco_db[line_config_db_name]["ffts"].distinct("fc"))
    for fc in fcs:
        fc["is_being_used"] = fc["_id"] in fcs_used
    return fcs


def delete_fc(fcid):
    """
    Delete an FC if it is not currently being used by any FFT.
    """
    fcid = ObjectId(fcid)
    fcs_used = set(licco_db[line_config_db_name]["ffts"].distinct("fc"))
    if fcid in fcs_used:
        return False, "This FC is being used by an FFT", None
    logger.info(f"Deleting FC with id {str(fcid)}")
    licco_db[line_config_db_name]["fcs"].delete_one({"_id": fcid})
    return True, "", None


def get_fgs():
    """
    Get the fungible token objects - typically just the name and description.
    """
    fgs = list(licco_db[line_config_db_name]["fgs"].find({}))
    fgs_used = set(licco_db[line_config_db_name]["ffts"].distinct("fg"))
    for fg in fgs:
        fg["is_being_used"] = fg["_id"] in fgs_used

    return fgs


def delete_fg(fgid):
    """
    Delete an FG if it is not currently being used by any FFT.
    """
    fgid = ObjectId(fgid)
    fgs_used = set(licco_db[line_config_db_name]["ffts"].distinct("fg"))
    if fgid in fgs_used:
        return False, "This FG is being used by an FFT", None
    logger.info("Deleting FG with id " + str(fgid))
    licco_db[line_config_db_name]["fgs"].delete_one({"_id": fgid})
    return True, "", None


def get_ffts():
    """
    Get the functional fungible token objects.
    In addition to id's we also return the fc and fg name and description
    """
    ffts = list(licco_db[line_config_db_name]["ffts"].aggregate([
        {"$lookup": {"from": "fcs", "localField": "fc",
                     "foreignField": "_id", "as": "fc"}},
        {"$unwind": "$fc"},
        {"$lookup": {"from": "fgs", "localField": "fg",
                     "foreignField": "_id", "as": "fg"}},
        {"$unwind": "$fg"}
    ]))
    ffts_used = set(licco_db[line_config_db_name]
                    ["projects_history"].distinct("fft"))
    for fft in ffts:
        fft["is_being_used"] = fft["_id"] in ffts_used
    return ffts


def delete_fft(fftid):
    """
    Delete an FFT if it is not currently being used by any project.
    """
    fftid = ObjectId(fftid)
    ffts_used = set(licco_db[line_config_db_name]
                    ["projects_history"].distinct("fft"))
    if fftid in ffts_used:
        return False, "This FFT is being used in a project", None
    logger.info("Deleting FFT with id " + str(fftid))
    licco_db[line_config_db_name]["ffts"].delete_one({"_id": fftid})
    return True, "", None


def add_fft_comment(user_id, project_id, fftid, comment):
    if not comment:
        return False, f"Comment should not be empty", None

    project = get_project(project_id)
    project_name = project["name"]
    status = project["status"]

    allowed_to_comment = False
    allowed_to_comment |= user_id == project["owner"]
    allowed_to_comment |= user_id in project["editors"]

    if status == "submitted":
        allowed_to_comment |= user_id in project["approvers"]

    if not allowed_to_comment:
        return False, f"You are not allowed to comment on a device within a project '{project_name}'", None

    new_comment = {'discussion': [{
        'author': user_id,
        'comment': comment,
        'time': datetime.datetime.utcnow(),
    }]}
    status, errormsg, results = update_fft_in_project(project_id, fftid, new_comment, user_id)
    return status, errormsg, results


def delete_fft_comment(user_id, comment_id):
    comment = licco_db[line_config_db_name]["projects_history"].find_one({"_id": ObjectId(comment_id)})
    if not comment:
        return False, f"Comment with id {comment_id} does not exist"

    # check permissions for deletion
    project = get_project(comment["prj"])
    status = project["status"]
    project_is_in_correct_state = status == "development" or status == "submitted"
    if not project_is_in_correct_state:
        name = project["name"]
        return False, f"Comment {comment_id} could not be deleted: project '{name}' is not in a development or submitted state (current state = {status})"

    # project is in a correct state
    # check if the user has permissions for deleting a comment
    allowed_to_delete = False
    allowed_to_delete |= comment["user"] == user_id    # comment owner (editor and approver) is always allowed to delete their own comments
    allowed_to_delete |= project["owner"] == user_id   # project owner is always allowed to delete project comments
    # TODO: check for admin user as well once we have user roles

    if not allowed_to_delete:
        return False, f"You are not allowed to delete comment {comment_id}"

    licco_db[line_config_db_name]["projects_history"].delete_one({"_id": ObjectId(comment_id)})
    return True, ""


def create_new_project(name, description, userid):
    """
    Create a new project belonging to the specified user.
    """
    newprjid = licco_db[line_config_db_name]["projects"].insert_one({"name": name, "description": description, "owner": userid, "editors": [
    ], "status": "development", "creation_time": datetime.datetime.utcnow()}).inserted_id
    prj = licco_db[line_config_db_name]["projects"].find_one({"_id": newprjid})
    return prj


def create_new_functional_component(name, description):
    """
    Create a new functional component
    """
    if not name:
        return False, "The name is a required field", None
    if not description:
        return False, "The description is a required field", None
    if licco_db[line_config_db_name]["fcs"].find_one({"name": name}):
        return False, f"Functional component {name} already exists", None
    try:
        fcid = licco_db[line_config_db_name]["fcs"].insert_one(
            {"name": name, "description": description}).inserted_id
        return True, "", licco_db[line_config_db_name]["fcs"].find_one({"_id": fcid})
    except Exception as e:
        return False, str(e), None


def create_new_fungible_token(name, description):
    """
    Create a new fungible token
    """
    if not name:
        name = ""
    if not description:
        return False, "The description is a required field", None
    if licco_db[line_config_db_name]["fgs"].find_one({"name": name}):
        return False, f"Fungible token {name} already exists", None
    try:
        fgid = licco_db[line_config_db_name]["fgs"].insert_one(
            {"name": name, "description": description}).inserted_id
        return True, "", licco_db[line_config_db_name]["fgs"].find_one({"_id": fgid})
    except Exception as e:
        return False, str(e), None


def create_new_fft(fc, fg, fcdesc=None, fgdesc=None):
    """
    Create a new functional component + fungible token based on their names
    If the FC or FT don't exist; these are created if the associated descriptions are also passed in.
    """
    logger.info("Creating new fft with %s and %s", fc, fg)
    fcobj = licco_db[line_config_db_name]["fcs"].find_one({"name": fc})
    if not fcobj:
        if not fcdesc:
            return False, f"Could not find functional component {fc}", None
        else:
            logger.debug(f"Creating a new FC as part of creating an FFT {fc}")
            _, _, fcobj = create_new_functional_component(fc, fcdesc)
    if not fg:
        fg = ""
        fgdesc = "The default null fg to accommodate outer joins"
    fgobj = licco_db[line_config_db_name]["fgs"].find_one({"name": fg})
    if not fgobj:
        if not fgdesc:
            return False, f"Could not find fungible token with id {fg}", None
        else:
            logger.debug(f"Creating a new FG as part of creating an FFT {fg}")
            _, _, fgobj = create_new_fungible_token(fg, fgdesc)
    if licco_db[line_config_db_name]["ffts"].find_one({"fc": ObjectId(fcobj["_id"]), "fg": fgobj["_id"]}):
        return False, f"FFT with {fc}-{fg} has already been registered", None

    try:
        fftid = licco_db[line_config_db_name]["ffts"].insert_one(
            {"fc": fcobj["_id"], "fg": fgobj["_id"]}).inserted_id
        fft = licco_db[line_config_db_name]["ffts"].find_one({"_id": fftid})
        fft["fc"] = licco_db[line_config_db_name]["fcs"].find_one(
            {"_id": fft["fc"]})
        fft["fg"] = licco_db[line_config_db_name]["fgs"].find_one(
            {"_id": fft["fg"]})
        return True, "", fft
    except Exception as e:
        return False, str(e), None


def default_wrapper(func, default):
    def wrapped_func(val):
        if val == '':
            return default
        else:
            return func(val)
    return wrapped_func


def str2bool(val):
    return json.loads(str(val).lower())


def str2float(val):
    return float(val)


def str2int(val):
    return int(val)


# We could perhaps use dataclasses here but we're not really storing the document as it is.
# So, let's try explicit metadata for the fc attrs
fcattrs = {
    "tc_part_no": {
        "name": "tc_part_no",
        "type": "text",
        "fromstr": str,
        "label": "TC Part No.",
        "desc": "TC_part_no",
        "required": False
    },
    "state": {
        "name": "state",
        "type": "enum",
        "fromstr": lambda x: FCState[x].value,
        "enumvals": [name for (name, _) in FCState.__members__.items()],
        "label": "State",
        "desc": "The current state of the functional component",
        "required": True,
        "default": "Conceptual"
    },
    "comments": {
        "name": "comments",
        "type": "text",
        "fromstr": str,
        "label": "Comments",
        "desc": "Comments",
        "required": False
    },
    "nom_loc_z": {
        "name": "nom_loc_z",
        "type": "text",
        "fromstr": default_wrapper(str2float, ""),
        "rendermacro": "prec7float",
        "label": "Z",
        "category": {"label": "Nominal Location (meters in LCLS coordinates)", "span": 3},
        "desc": "Nominal Location Z",
        "required": False,
        "is_required_dimension": True
    },
    "nom_loc_x": {
        "name": "nom_loc_x",
        "type": "text",
        "fromstr": default_wrapper(str2float, ""),
        "rendermacro": "prec7float",
        "label": "X",
        "category": {"label": "Nominal Location (meters in LCLS coordinates)"},
        "desc": "Nominal Location X",
        "required": False,
        "is_required_dimension": True
    },
    "nom_loc_y": {
        "name": "nom_loc_y",
        "type": "text",
        "fromstr": default_wrapper(str2float, ""),
        "rendermacro": "prec7float",
        "label": "Y",
        "category": {"label": "Nominal Location (meters in LCLS coordinates)"},
        "desc": "Nominal Location Y",
        "required": False,
        "is_required_dimension": True
    },
    "nom_dim_z": {
        "name": "nom_dim_z",
        "type": "text",
        "fromstr": default_wrapper(str2float, ""),
        "rendermacro": "prec7float",
        "label": "Z",
        "category": {"label": "Nominal Dimension (meters)", "span": 3},
        "desc": "Nominal Dimension Z",
        "required": False,
        "is_required_dimension": False
    },
    "nom_dim_x": {
        "name": "nom_dim_x",
        "type": "text",
        "fromstr": default_wrapper(str2float, ""),
        "rendermacro": "prec7float",
        "label": "X",
        "category": {"label": "Nominal Dimension (meters)"},
        "desc": "Nominal Dimension X",
        "required": False,
        "is_required_dimension": False
    },
    "nom_dim_y": {
        "name": "nom_dim_y",
        "type": "text",
        "fromstr": default_wrapper(str2float, ""),
        "rendermacro": "prec7float",
        "label": "Y",
        "category": {"label": "Nominal Dimension (meters)"},
        "desc": "Nominal Dimension Y",
        "required": False,
        "is_required_dimension": False
    },
    "nom_ang_z": {
        "name": "nom_ang_z",
        "type": "text",
        "fromstr": default_wrapper(str2float, ""),
        "rendermacro": "prec7float",
        "label": "Z",
        "category": {"label": "Nominal Angle (radians)", "span": 3},
        "desc": "Nominal Angle Z",
        "required": False,
        "is_required_dimension": True
    },
    "nom_ang_x": {
        "name": "nom_ang_x",
        "type": "text",
        "fromstr": default_wrapper(str2float, ""),
        "rendermacro": "prec7float",
        "label": "X",
        "category": {"label": "Nominal Angle (radians)"},
        "desc": "Nominal Angle X",
        "required": False,
        "is_required_dimension": True
    },
    "nom_ang_y": {
        "name": "nom_ang_y",
        "type": "text",
        "fromstr": default_wrapper(str2float, ""),
        "rendermacro": "prec7float",
        "label": "Y",
        "category": {"label": "Nominal Angle (radians)"},
        "desc": "Nominal Angle Y",
        "required": False,
        "is_required_dimension": True
    },
    "ray_trace": {
        "name": "ray_trace",
        "type": "text",
        "fromstr": default_wrapper(str2int, None),
        "label": "Must Ray Trace",
        "desc": "Must Ray Trace",
        "required": False
    },
    "discussion": {
        # NOTE: everytime the user changes a device value, a discussion comment is added to the database
        # as a separate document. On load, however, we have to parse all the comments into an structured
        # array of all comments for that specific device.
        "name": "discussion",
        "type": "text",
        "fromstr": str,
        "label": "Discussion",
        "desc": "User discussion about the device value change",
        "required": False,
    }
}


def get_fcattrs(fromstr=False):
    """
    Return the FC attribute metadata.
    Since functions cannot be serialized into JSON, 
    we make a copy and delete the fromstr and other function parts
    """
    fcattrscopy = copy.deepcopy(fcattrs)
    if not fromstr:
        for k, v in fcattrscopy.items():
            del v["fromstr"]
    return fcattrscopy


def update_fft_in_project(prjid, fftid, fcupdate, userid,
                          modification_time=None,
                          current_project_attributes=None) -> Tuple[bool, str, Dict[str, int]]:
    """
    Update the value(s) of an FFT in a project
    Returns: a tuple containing (success flag (true/false if error), error message (if any), and an insert count
    """
    insert_count = {"success": 0, "fail": 0, "ignored": 0}
    prj = licco_db[line_config_db_name]["projects"].find_one({"_id": ObjectId(prjid)})
    if not prj:
        return False, f"Cannot find project for {prjid}", insert_count
    fft = licco_db[line_config_db_name]["ffts"].find_one({"_id": ObjectId(fftid)})
    if not fft:
        return False, f"Cannot find functional+fungible token for {fftid}", insert_count

    current_attrs = current_project_attributes
    if current_attrs is None:
        # NOTE: current_project_attributes should be provided when lots of ffts are updated at the same time, e.g.:
        # for 100 ffts, we shouldn't query the entire project attributes 100 times as that is very slow
        # (cca 150-300 ms per query).
        current_attrs = get_project_attributes(licco_db[line_config_db_name], ObjectId(prjid)).get(str(fftid), {})

    if not modification_time:
        modification_time = datetime.datetime.utcnow().replace(tzinfo=pytz.utc)
    # Make sure the timestamp on this server is monotonically increasing.
    latest_changes = list(licco_db[line_config_db_name]["projects_history"].find({}).sort([("time", -1)]).limit(1))
    if latest_changes:
        if modification_time < latest_changes[0]["time"]:
            return False, f"The time on this server {modification_time.isoformat()} is before the most recent change from the server {latest_changes[0]['time'].isoformat()}", insert_count

    if "state" in fcupdate and fcupdate["state"] != "Conceptual":
        for attrname, attrmeta in fcattrs.items():
            if (attrmeta.get("is_required_dimension") is True) and ((current_attrs.get(attrname, None) is None) and (fcupdate[attrname] is None)):
                return False, "FFTs should remain in the Conceptual state while the dimensions are still being determined.", insert_count

    error_str = ""
    all_inserts = []
    fft_edits = set()
    for attrname, attrval in fcupdate.items():
        if attrname == "fft":
            continue

        # special handling of discussion comments fields
        if attrname == "discussion" and isinstance(attrval, list):
            old_comments = current_attrs.get(attrname, [])
            old_comment_ids = [x['id'] for x in old_comments]

            for comment in attrval:
                comment_id = comment.get("id", "")
                if comment_id and comment_id in old_comment_ids:
                    # this comment already exists, hence we don't copy it
                    continue

                author = comment['author']
                newval = comment['comment']
                all_inserts.append({
                    "prj": ObjectId(prjid),
                    "fft": ObjectId(fftid),
                    "key": attrname,
                    "val": newval,
                    "user": author,
                    "time": modification_time
                })
            continue

        attrmeta = fcattrs[attrname]
        if attrmeta["required"] and not attrval:
            return False, f"Parameter {attrname} is a required attribute", insert_count

        try:
            newval = attrmeta["fromstr"](attrval)
        except ValueError:
            # <FFT>, <field>, invalid input rejected: [Wrong type| Out of range]
            insert_count["fail"] += 1
            error_str = f"Wrong type - {attrname}, {attrval}"
            break

        # Check that values are within bounds
        if not validate_insert_range(attrname, newval):
            insert_count["fail"] += 1
            error_str = f"Value out of range - {attrname}, {attrval}"
            break

        prevval = current_attrs.get(attrname, None)
        if prevval != newval:
            all_inserts.append({
                "prj": ObjectId(prjid),
                "fft": ObjectId(fftid),
                "key": attrname,
                "val": newval,
                "user": userid,
                "time": modification_time
            })
            fft_edits.add(ObjectId(fftid))

    #If one of the fields is invalid, and we have an error
    if error_str != "":
        return False, error_str, insert_count
    if all_inserts:
        logger.debug("Inserting %s documents into the history", len(all_inserts))
        insert_count["success"] += 1
        licco_db[line_config_db_name]["projects_history"].insert_many(all_inserts)
    else:
        insert_count["ignored"] += 1
        logger.debug("In update_fft_in_project, all_inserts is an empty list")
        error_str = "No changes detected."
        return True, error_str, insert_count
    return True, error_str, insert_count


def validate_insert_range(attr, val):
    """
    Helper function to validate data prior to being saved in DB
    """
    try:
        if attr == "ray_trace":
            if val == '' or val is None:
                return True
            return bool(int(val) >= 0)
        # empty strings valid for angles, catch before other verifications
        if "nom" in attr:
            if val == "":
                return True
            if attr == "nom_loc_z":
                if float(val) < 0 or float(val) > 2000:
                    return False
            if "nom_ang_" in attr:
                if (float(val) > math.pi) or (float(val) < -(math.pi)):
                    return False
    except ValueError:
        logger.debug(f'Value {val} wrong type for attribute {attr}.')
        return False
    except TypeError:
        logger.debug(f'Value {val} not verified for attribute {attr}.')
        return False
    return True


def copy_ffts_from_project(srcprjid, destprjid, fftid, attrnames, userid):
    """
    Copy values for the fftid from srcprjid into destprjid for the specified attrnames
    """
    srcprj = licco_db[line_config_db_name]["projects"].find_one(
        {"_id": ObjectId(srcprjid)})
    if not srcprj:
        return False, f"Cannot find source project {srcprj}", None
    destprj = licco_db[line_config_db_name]["projects"].find_one(
        {"_id": ObjectId(destprjid)})
    if not destprj:
        return False, f"Cannot find destination project {destprjid}", None
    fft = licco_db[line_config_db_name]["ffts"].find_one(
        {"_id": ObjectId(fftid)})
    if not fft:
        return False, f"Cannot find FFT for {fftid}", None

    modification_time = datetime.datetime.utcnow().replace(tzinfo=pytz.utc)
    # Make sure the timestamp on this server is monotonically increasing.
    latest_changes = list(licco_db[line_config_db_name]["projects_history"].find(
        {}).sort([("time", -1)]).limit(1))
    if latest_changes:
        if modification_time < latest_changes[0]["time"]:
            return False, f"The time on this server {modification_time.isoformat()} is before the most recent change from the server {latest_changes[0]['time'].isoformat()}", None

    current_attrs = get_project_attributes(
        licco_db[line_config_db_name], ObjectId(destprjid))
    fftattrs = current_attrs.get(fftid, {})
    other_attrs = get_project_attributes(
        licco_db[line_config_db_name], ObjectId(srcprjid))
    oattrs = other_attrs.get(fftid, {})

    all_inserts = []
    for attrname, cnvattrval in oattrs.items():
        if not attrname in attrnames:
            continue
        attrmeta = fcattrs[attrname]
        if attrmeta["required"] and not cnvattrval:
            return False, f"Parameter {attrname} is a required attribute", None
        cnvattrval = attrmeta["fromstr"](cnvattrval)
        if fftattrs.get(attrname) != cnvattrval:
            logger.debug("Updating %s in prj %s to %s",
                         attrname, destprjid, cnvattrval)
            all_inserts.append({
                "prj": ObjectId(destprjid),
                "fft": ObjectId(fftid),
                "key": attrname,
                "val": cnvattrval,
                "user": userid,
                "time": modification_time
            })
    licco_db[line_config_db_name]["projects_history"].insert_many(all_inserts)

    return True, "", get_project_attributes(licco_db[line_config_db_name], ObjectId(destprjid)).get(fftid, {})


<<<<<<< HEAD
def remove_ffts_from_project(userid, prjid, fft_ids: List[str]):
    project = get_project(prjid)
    if not project:
        return False, f"Project {prjid} does not exist"
    if project["status"] != "development":
        return False, f"Project {project['name']} is not in a development state"

    user_is_editor = userid == project["owner"] or userid in project["editors"]
    if not user_is_editor:
        return False, f"You are not an editor and therefore can't remove the project devices"

    # this will delete every stored value (history of value changes and discussion comment for this device)
    ids = [ObjectId(x) for x in fft_ids]
    result = licco_db[line_config_db_name]["projects_history"].delete_many({'$and': [{"prj": ObjectId(prjid)}, {"fft": {"$in": ids}}]})
    if result.deleted_count == 0:
        # this should never happen when using the GUI (the user can only delete a device if a device is displayed
        # in a GUI (with a valid id) - there should always be at least one such document.
        # Nevertheless, this situation can happen if someone decides to delete a device via a REST API
        # while providing a list of invalid ids.
        return False, f"Chosen ffts {fft_ids} do not exist"
    return True, ""

def submit_project_for_approval(prjid: str, userid: str, approvers: List[str]):
=======
def submit_project_for_approval(project_id: str, userid: str, editors: List[str], approvers: List[str], notifier: Notifier):
>>>>>>> 0b52ff88
    """
    Submit a project for approval.
    Set the status to submitted
    """
    prj = licco_db[line_config_db_name]["projects"].find_one({"_id": ObjectId(project_id)})
    project_name = prj["name"]
    if not prj:
        return False, f"Cannot find project for '{project_name}'", None

    # check if the user has a permissions for submitting a project
    # TODO: check for admin users?
    user_is_allowed_to_edit = userid == prj["owner"] or userid in prj["editors"]
    if not user_is_allowed_to_edit:
        return False, f"User {userid} is not allowed to submit a project '{project_name}'"

    approvers = list(set(approvers))
    approvers.sort()

    # validate a list of approvers
    if len(approvers) == 0:
        return False, f"Project '{project_name}' should have at least 1 approver", None
    for a in approvers:
        if not a:
            return False, f"Invalid project approver: '{a}'"
    if userid in approvers:
        return False, f"Submitter {userid} is not allowed to also be a project approver", None
    if prj["owner"] in approvers:
        return False, f"A project owner {userid} is not allowed to also be a project approver", None

    status = prj["status"]
    if status != "development" and status != "submitted":
        return False, f"Project '{project_name}' is not in development or submitted status", None

    # update editors (if necessary)
    editors_update_ok, err = update_project_details(userid, project_id, {'editors': editors}, notifier)
    if not editors_update_ok:
        return editors_update_ok, err, None

    # store approval metadata
    licco_db[line_config_db_name]["projects"].update_one({"_id": prj["_id"]}, {"$set": {
        "status": "submitted", "submitter": userid, "approvers": approvers,
        "submitted_time": datetime.datetime.utcnow()
    }})

    # send notifications (to the right approvers and project editors)
    old_approvers = prj.get("approvers", [])
    diff = diff_arrays(old_approvers, approvers)

    new_approvers = diff.new
    if new_approvers:
        notifier.add_project_approvers(new_approvers, project_name, project_id)

    deleted_approvers = diff.removed
    if deleted_approvers:
        notifier.remove_project_approvers(deleted_approvers, project_name, project_id)

    if prj["status"] == "development":
        # project was submitted for the first time
        project_editors = list(set([prj["owner"]] + editors))
        notifier.project_submitted_for_approval(project_editors, project_name, project_id)
    else:
        # project was edited
        project_editors = list(set([prj["owner"]] + editors))
        notifier.inform_editors_of_approver_change(project_editors, project_name, project_id, approvers)

    updated_project_info = licco_db[line_config_db_name]["projects"].find_one({"_id": ObjectId(project_id)})
    return True, "", updated_project_info


def approve_project(prjid, userid) -> Tuple[bool, bool, str, Dict[str, any]]:
    """
    Approve a submitted project.
    Set the status to approved
    """
    prj = licco_db[line_config_db_name]["projects"].find_one({"_id": ObjectId(prjid)})
    if not prj:
        return False, False, f"Cannot find project for {prjid}", {}
    if prj["status"] != "submitted":
        return False, False, f"Project {prjid} is not in submitted status", {}
    if prj["submitter"] == userid:
        return False, False, f"Project {prj['name']} cannot be approved by its submitter {userid}. Please ask someone other than the submitter to approve the project", {}

    assigned_approvers = prj.get("approvers", [])
    if userid not in assigned_approvers:
        # TODO: check if the user is a super approver
        return False, False, f"User {userid} is not allowed to approve the project", {}

    # update the project metadata
    approved_by = prj.get("approved_by", [])
    if userid in approved_by:
        return False, False, f"User {userid} has already approved this project", {}

    approved_by = [userid] + approved_by
    updated_project_data = {
        "approved_by": approved_by
    }

    all_assigned_approvers_approved = set(assigned_approvers).issubset(set(approved_by))
    if all_assigned_approvers_approved:
        # TODO: super approvers should approve as well, how do we check and store for that?
        #
        # once the project is approved, it goes back into the development status
        # we have only 1 approved project at a time, to which the ffts are copied
        updated_project_data["status"] = "development"
        updated_project_data['approved_time'] = datetime.datetime.utcnow()
        # clean the project metadata as if it was freshly created project
        updated_project_data["editors"] = []
        updated_project_data["approvers"] = []
        updated_project_data["approved_by"] = []
        updated_project_data['notes'] = []

        # update current master project
        approved_project = licco_db[line_config_db_name]["projects"].find_one({"name": MASTER_PROJECT_NAME})
        if not approved_project:
            return False, False, "Failed to find an approved project: this is a programming bug", {}
        licco_db[line_config_db_name]["projects"].update_one({"_id": approved_project["_id"]}, {"$set": {
            "owner": "", "status": "approved", "approved_time": datetime.datetime.utcnow()
        }})

    licco_db[line_config_db_name]["projects"].update_one({"_id": prj["_id"]}, {"$set": updated_project_data})
    store_project_approval(prjid, prj["submitter"])

    updated_project = licco_db[line_config_db_name]["projects"].find_one({"_id": prj["_id"]})
    return True, all_assigned_approvers_approved, f"Project {updated_project['name']} approved by {updated_project['submitter']}.", updated_project


def reject_project(prjid, userid, reason):
    """
    Do not approve a submitted project.
    Set the status to development
    """
    prj = licco_db[line_config_db_name]["projects"].find_one({"_id": ObjectId(prjid)})
    if not prj:
        return False, f"Cannot find project for {prjid}", None
    if prj["status"] != "submitted":
        return False, f"Project {prjid} is not in submitted status", None

    licco_db[line_config_db_name]["projects"].update_one({"_id": prj["_id"]}, {"$set": {
                                                        "status": "development",
                                                        "approved_by": [],
                                                        "approved_time": None,
                                                        "notes": [reason] + prj.get("notes", [])}})
    updated_project = licco_db[line_config_db_name]["projects"].find_one({"_id": ObjectId(prjid)})
    return True, "", updated_project


def get_currently_approved_project_by_switch():
    """
    Get the current approved project.
    This is really the most recently approved project
    """
    prjs = list(licco_db[line_config_db_name]["switch"].find(
        {}).sort([("switch_time", -1)]).limit(1))
    if prjs:
        current_id = prjs[0]["prj"]
        return licco_db[line_config_db_name]["projects"].find_one({"_id": current_id})
    return None

def get_currently_approved_project():
    """
    Get the current approved project by status
    """
    # since there could be multiple projects with status 'approved', we grab the latest one based on the approved time
    # prj = licco_db[line_config_db_name]["projects"].find_one({"status": "approved"}, sort=[("approved_time", -1)])
    prj = licco_db[line_config_db_name]["projects"].find_one({"name": MASTER_PROJECT_NAME})
    if prj and prj["status"] == "approved":
        return prj
    return None

def store_project_approval(prjid: str, project_submitter: str):
    licco_db[line_config_db_name]["switch"].insert_one({
        "prj": ObjectId(prjid),
        "requestor_uid": project_submitter,
        "switch_time": datetime.datetime.utcnow()
    })

def get_projects_approval_history(limit: int = 100):
    """
    Get the history of project approvals
    """
    hist = list(licco_db[line_config_db_name]["switch"].aggregate([
        {"$sort": {"switch_time": -1}},
        {"$limit": limit},
        {"$lookup": {"from": "projects", "localField": "prj",
                     "foreignField": "_id", "as": "prjobj"}},
        {"$unwind": "$prjobj"},
        {"$project": {
            "_id": "$_id",
            "switch_time": "$switch_time",
            "requestor_uid": "$requestor_uid",
            "prj": "$prjobj.name",
            "description": "$prjobj.description",
            "owner": "$prjobj.owner"
        }}
    ]))
    return hist

def get_projects_recent_edit_time():
    """
    Gets the most recent time of edit for all projects in development status
    """
    edit_list = {}
    projects = licco_db[line_config_db_name]["projects"].find()
    for project in projects:
        most_recent = licco_db[line_config_db_name]["projects_history"].find_one(
        {"prj":ObjectId(project["_id"])}, {"time": 1 }, sort=[("time", DESCENDING )])
        if not most_recent:
            most_recent = {"_id": "", "time": ""}
        edit_list[project["_id"]] = most_recent
    return edit_list


def __flatten__(obj, prefix=""):
    """
    Flatten a dict into a list of key value pairs using dot notation.
    """
    ret = []
    if isinstance(obj, collections.abc.Mapping):
        for k, v in obj.items():
            ret.extend(__flatten__(v, prefix + "." + k if prefix else k))
    elif isinstance(obj, list):
        for c, e in enumerate(obj):
            ret.extend(__flatten__(
                e, prefix + ".[" + str(c) + "]" if prefix else "[" + str(c) + "]"))
    else:
        ret.append((prefix, obj))
    return ret


def __replace_fc__(fcs):
    """
    Replace the object id for the FC with the FC's name for readibility
    """
    ret = {}
    for k, v in fcs.items():
        if isinstance(v, collections.abc.Mapping):
            ret[v["name"]] = v
        else:
            ret[k] = v
    return ret


def diff_project(prjid, other_prjid, userid, approved=False):
    """
    Diff two projects
    """
    prj = licco_db[line_config_db_name]["projects"].find_one(
        {"_id": ObjectId(prjid)})
    if not prj:
        return False, f"Cannot find project for {prjid}", None

    otr = licco_db[line_config_db_name]["projects"].find_one(
        {"_id": ObjectId(other_prjid)})
    if not otr:
        return False, f"Cannot find project for {other_prjid}", None

    # we don't want to diff comments, hence we filter them out by setting the timestamp far into the future
    no_comment_timestamp = datetime.datetime.now() + datetime.timedelta(days=365 * 100)
    myfcs = get_project_attributes(licco_db[line_config_db_name], prjid, commentAfterTimestamp=no_comment_timestamp)
    thfcs = get_project_attributes(licco_db[line_config_db_name], other_prjid, commentAfterTimestamp=no_comment_timestamp)

    myflat = __flatten__(myfcs)
    thflat = __flatten__(thfcs)

    mydict = {x[0]: x[1] for x in myflat}
    thdict = {x[0]: x[1] for x in thflat}
    mykeys = set(mydict.keys())
    thkeys = set(thdict.keys())
    keys_u = mykeys.union(thkeys)
    keys_i = mykeys.intersection(thkeys)
    keys_l = mykeys - thkeys
    keys_r = thkeys - mykeys

    diff = []
    for k in keys_u:
        # skip keys that exist in the approved project, but not in submitted project
        if approved and (k in keys_r):
            continue
        if k in keys_i and mydict[k] == thdict[k]:
            diff.append({"diff": False, "key": k,
                        "my": mydict[k], "ot": thdict[k]})
        else:
            diff.append({"diff": True, "key": k, "my": mydict.get(
                k, None), "ot": thdict.get(k, None)})

    return True, "", sorted(diff, key=lambda x: x["key"])


def clone_project(userid: str, prjid: str, name: str, description: str, editors: List[str], notifier: Notifier):
    """
    Clone the existing project specified by prjid as a new project with the name and description.
    """
    # check if a project with this name already exists
    existing_project = licco_db[line_config_db_name]["projects"].find_one({"name": name})
    if existing_project:
        return False, f"Project with name {name} already exists", None

    create_new_blank_project = prjid == "NewBlankProjectClone"
    if not create_new_blank_project:
        # we are copying an existing project, check if this project actually exists before creating a new project
        prj = licco_db[line_config_db_name]["projects"].find_one({"_id": ObjectId(prjid)})
        if not prj:
            return False, f"Cannot find project for {prjid}", None

    created_project = create_new_project(name, description, userid)
    if not created_project:
        # this should never happen
        return False, "Failed to create a new project", None

    if create_new_blank_project:
        if editors:  # update editors if any
            status, err = update_project_details(userid, created_project["_id"], {'editors': editors}, notifier)
            if not status:
                logger.error(f"Failed to update editors of a new project {prjid}: {err}")
                # FUTURE: the project was created but editor update failed; we still have to return success
                # as the project was created (it's just that the editors were not stored). This issue will
                # be present until we wrap all our db calls into a transactions
                #
                # This code should be refactored in the future.
                return True, "", created_project
        created_project = get_project(created_project["_id"])
        return True, "", created_project

    # we are cloning an existing project
    myfcs = get_project_attributes(licco_db[line_config_db_name], prjid)
    modification_time = created_project["creation_time"]
    all_inserts = []
    for fftid, attrs in myfcs.items():
        del attrs["fft"]
        for attrname, attrval in attrs.items():
            if attrname == "discussion":
                # when cloning a project, we also want to clone all the comments
                # discussion is returned as an array and therefore needs special handling
                for comment in attrval:
                    all_inserts.append({
                        "prj": created_project["_id"],
                        "fft": ObjectId(fftid),
                        "key": attrname,
                        "val": comment['comment'],
                        "user": comment['author'],
                        "time": modification_time,
                    })
            else:
                all_inserts.append({
                    "prj": created_project["_id"],
                    "fft": ObjectId(fftid),
                    "key": attrname,
                    "val": attrval,
                    "user": userid,
                    "time": modification_time
                })
    licco_db[line_config_db_name]["projects_history"].insert_many(all_inserts)

    if editors:
        status, err = update_project_details(userid, created_project["_id"], {'editors': editors}, notifier)
        if not status:
            # there was an error while updating editors
            # see the explanation above why we still return success (True).
            logger.error(f"Failed to update editors of a new project {prjid}: {err}")
            return True, "", created_project

    # load the project together with editors
    created_project = get_project(created_project["_id"])
    return True, "", created_project


def create_empty_project(name, description, logged_in_user):
    """
    Empty project with name project name ands description
    """
    prjid = licco_db[line_config_db_name]["projects"].insert_one({"name": name, "description": description, "owner": logged_in_user, "editors": [
    ], "status": "development", "creation_time": datetime.datetime.utcnow()}).inserted_id
    return get_project(prjid)


def update_project_details(userid, prjid, user_changes: Dict[str, any], notifier: Notifier):
    """
    Just update the project name ands description
    """
    project = get_project(prjid)
    project_owner = project["owner"]
    user_has_permission_to_edit = project_owner == userid or userid in project["editors"]
    if not user_has_permission_to_edit:
        name = project["name"]
        return False, f"You have no permissions to edit a project '{name}'"

    if len(user_changes) == 0:
        return False, f"Project update should not be empty"

    update = {}
    for key, val in user_changes.items():
        if key == "name":
            if not val:
                return False, f"Name cannot be empty"
            update["name"] = val
        elif key == "description":
            if not val:
                return False, f"Description cannot be empty"
            update["description"] = val
        elif key == "editors":
            if not isinstance(val, list):
                return False, f"Editors field should be an array"

            all_editors = get_users_with_privilege("edit")
            not_allowed_editors = []
            for user in val:
                if user not in all_editors:
                    not_allowed_editors.append(user)

            if len(not_allowed_editors) > 0:
                not_allowed_users = ", ".join(not_allowed_editors)
                return False, f"Users [{not_allowed_users}] are not allowed to be editors"

            # all users are valid (or the list is empty)
            updated_editors = val
            update["editors"] = updated_editors
        else:
            return False, f"Invalid update field '{key}'"

    licco_db[line_config_db_name]["projects"].update_one({"_id": ObjectId(prjid)}, {"$set": update})

    # send notifications if necessary
    updated_editors = "editors" in user_changes
    if notifier and updated_editors:
        old_editors = project["editors"]
        updated_editors = update["editors"]
        diff = diff_arrays(old_editors, updated_editors)

        removed_editors = diff.removed
        new_editors = diff.new
        project_name = project["name"]
        project_id = project["_id"]
        if new_editors:
            notifier.add_project_editors(new_editors, project_name, project_id)
        if removed_editors:
            notifier.remove_project_editors(removed_editors, project_name, project_id)

    return True, ""


def get_tags_for_project(prjid):
    """
    Get the tags for the specified project
    """
    prj = licco_db[line_config_db_name]["projects"].find_one({"_id": ObjectId(prjid)})
    if not prj:
        return False, f"Cannot find project for {prjid}", None
    tags = list(licco_db[line_config_db_name]["tags"].find({"prj": ObjectId(prjid)}))
    return True, "", tags


def add_project_tag(prjid, tagname, asoftimestamp):
    """
    Add a tag at the specified time for the project.
    """
    prj = licco_db[line_config_db_name]["projects"].find_one(
        {"_id": ObjectId(prjid)})
    if not prj:
        return False, f"Cannot find project for {prjid}", None

    existing_tag = licco_db[line_config_db_name]["tags"].find_one({"name": tagname, "prj": ObjectId(prjid)})
    if existing_tag:
        return False, f"Tag {tagname} already exists for project {prjid}", None

    licco_db[line_config_db_name]["tags"].insert_one({"prj": ObjectId(prjid), "name": tagname, "time": asoftimestamp})
    tags = list(licco_db[line_config_db_name]["tags"].find({"prj": ObjectId(prjid)}))
    return True, "", tags<|MERGE_RESOLUTION|>--- conflicted
+++ resolved
@@ -837,7 +837,7 @@
     return True, "", get_project_attributes(licco_db[line_config_db_name], ObjectId(destprjid)).get(fftid, {})
 
 
-<<<<<<< HEAD
+
 def remove_ffts_from_project(userid, prjid, fft_ids: List[str]):
     project = get_project(prjid)
     if not project:
@@ -860,10 +860,7 @@
         return False, f"Chosen ffts {fft_ids} do not exist"
     return True, ""
 
-def submit_project_for_approval(prjid: str, userid: str, approvers: List[str]):
-=======
 def submit_project_for_approval(project_id: str, userid: str, editors: List[str], approvers: List[str], notifier: Notifier):
->>>>>>> 0b52ff88
     """
     Submit a project for approval.
     Set the status to submitted
